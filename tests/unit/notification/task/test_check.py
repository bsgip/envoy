--- conflicted
+++ resolved
@@ -2,6 +2,7 @@
 from datetime import datetime, timezone
 from typing import Optional, cast
 from zoneinfo import ZoneInfo
+
 import pytest
 from assertical.fake.generator import generate_class_instance
 from assertical.fake.sqlalchemy import assert_mock_session, create_mock_session
@@ -544,17 +545,11 @@
             assert notification.resource.statWAvail.value == entities[0].estimated_w_avail_value
             assert expected_sub_resource_href_snippet in notification.subscribedResource
         elif resource == SubscriptionResource.SITE_DER_RATING and entity_length:
-<<<<<<< HEAD
-            assert notification.resource.doeModesSupported == entities[0].doe_modes_supported
+            assert_hex_binary_enum_matches(notification.resource.doeModesSupported, entities[0].doe_modes_supported)
             assert expected_sub_resource_href_snippet in notification.subscribedResource
         elif resource == SubscriptionResource.SITE_DER_SETTING and entity_length:
-            assert notification.resource.doeModesEnabled == entities[0].doe_modes_enabled
+            assert_hex_binary_enum_matches(notification.resource.doeModesEnabled, entities[0].doe_modes_enabled)
             assert expected_sub_resource_href_snippet in notification.subscribedResource
-=======
-            assert_hex_binary_enum_matches(notification.resource.doeModesSupported, entities[0].doe_modes_supported)
-        elif resource == SubscriptionResource.SITE_DER_SETTING and entity_length:
-            assert_hex_binary_enum_matches(notification.resource.doeModesEnabled, entities[0].doe_modes_enabled)
->>>>>>> fc3fffb6
         elif resource == SubscriptionResource.SITE_DER_STATUS and entity_length:
             assert notification.resource.inverterStatus.value == entities[0].inverter_status
             assert expected_sub_resource_href_snippet in notification.subscribedResource
