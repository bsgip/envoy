import unittest.mock as mock
from urllib.parse import quote_from_bytes

import pytest
from fastapi import HTTPException, Request
from starlette.datastructures import Headers

<<<<<<< HEAD
from envoy.server.api.depends import LFDIAuthDepends
from envoy.server.main import settings
from tests.data.certificates.certificate1 import TEST_CERTIFICATE_LFDI as TEST_CERTIFICATE_LFDI_1
from tests.data.certificates.certificate1 import TEST_CERTIFICATE_PEM as TEST_CERTIFICATE_PEM_1
from tests.data.certificates.certificate2 import TEST_CERTIFICATE_LFDI as TEST_CERTIFICATE_LFDI_2
from tests.data.certificates.certificate2 import TEST_CERTIFICATE_PEM as TEST_CERTIFICATE_PEM_2
from tests.data.certificates.certificate3 import TEST_CERTIFICATE_LFDI as TEST_CERTIFICATE_LFDI_3
from tests.data.certificates.certificate3 import TEST_CERTIFICATE_PEM as TEST_CERTIFICATE_PEM_3
from tests.data.certificates.certificate4 import TEST_CERTIFICATE_LFDI as TEST_CERTIFICATE_LFDI_4
from tests.data.certificates.certificate4 import TEST_CERTIFICATE_PEM as TEST_CERTIFICATE_PEM_4
from tests.integration.integration_server import cert_pem_header
=======
from server.api.depends import LFDIAuthDepends, MalformedCertificatePEM
from server.main import settings
from tests.unit.server.resources import TEST_CERTIFICATE_PEM, bs_cert_pem_header
>>>>>>> 422f42d0


def test_generate_lfdi_from_fingerprint():
    """2030.5 defines LFDI as the first 20 octets of the sha256 certificate hash. This test
    is pulled direct from an example in the standard"""
    lfdi = LFDIAuthDepends._cert_fingerprint_to_lfdi(
        "3e4f45ab31edfe5b67e343e5e4562e31984e23e5349e2ad745672ed145ee213a"
    )

    assert lfdi == "3e4f45ab31edfe5b67e343e5e4562e31984e23e5"


def test_generate_lfdi_from_pem():
    """Tests our known certificate PEM's convert to the expected LFDI"""
    lfdi_dep = LFDIAuthDepends(settings.cert_pem_header)
    assert TEST_CERTIFICATE_LFDI_1 == lfdi_dep.generate_lfdi_from_pem(quote_from_bytes(TEST_CERTIFICATE_PEM_1))
    assert TEST_CERTIFICATE_LFDI_2 == lfdi_dep.generate_lfdi_from_pem(quote_from_bytes(TEST_CERTIFICATE_PEM_2))
    assert TEST_CERTIFICATE_LFDI_3 == lfdi_dep.generate_lfdi_from_pem(quote_from_bytes(TEST_CERTIFICATE_PEM_3))
    assert TEST_CERTIFICATE_LFDI_4 == lfdi_dep.generate_lfdi_from_pem(quote_from_bytes(TEST_CERTIFICATE_PEM_4))


@pytest.mark.anyio
async def test_lfdiauthdepends_request_with_no_certpemheader_expect_500_response():
    req = Request({"type": "http", "headers": {}})

    lfdi_dep = LFDIAuthDepends(settings.cert_pem_header)

    with pytest.raises(HTTPException) as exc:
        await lfdi_dep(req)

    assert exc.value.status_code == 500


@pytest.mark.anyio
@mock.patch("envoy.server.crud.auth.select_client_ids_using_lfdi")
async def test_lfdiauthdepends_request_with_unregistered_cert_expect_403_response(
    mock_select_client_ids_using_lfdi: mock.MagicMock
):
<<<<<<< HEAD
    # Arrange
    mock_select_client_ids_using_lfdi.return_value = None
=======
    mocker.patch("server.crud.auth.select_client_ids_using_lfdi", return_value=None)
>>>>>>> 422f42d0
    req = Request(
        {
            "type": "http",
            "headers": Headers({cert_pem_header: TEST_CERTIFICATE_PEM_1.decode('utf-8')}).raw,
        }
    )

    lfdi_dep = LFDIAuthDepends(settings.cert_pem_header)

    # Act

    with pytest.raises(HTTPException) as exc:
        await lfdi_dep(req)

    # Assert

    assert exc.value.status_code == 403<|MERGE_RESOLUTION|>--- conflicted
+++ resolved
@@ -5,8 +5,7 @@
 from fastapi import HTTPException, Request
 from starlette.datastructures import Headers
 
-<<<<<<< HEAD
-from envoy.server.api.depends import LFDIAuthDepends
+from envoy.server.api.depends import LFDIAuthDepends, MalformedCertificatePEM
 from envoy.server.main import settings
 from tests.data.certificates.certificate1 import TEST_CERTIFICATE_LFDI as TEST_CERTIFICATE_LFDI_1
 from tests.data.certificates.certificate1 import TEST_CERTIFICATE_PEM as TEST_CERTIFICATE_PEM_1
@@ -17,11 +16,6 @@
 from tests.data.certificates.certificate4 import TEST_CERTIFICATE_LFDI as TEST_CERTIFICATE_LFDI_4
 from tests.data.certificates.certificate4 import TEST_CERTIFICATE_PEM as TEST_CERTIFICATE_PEM_4
 from tests.integration.integration_server import cert_pem_header
-=======
-from server.api.depends import LFDIAuthDepends, MalformedCertificatePEM
-from server.main import settings
-from tests.unit.server.resources import TEST_CERTIFICATE_PEM, bs_cert_pem_header
->>>>>>> 422f42d0
 
 
 def test_generate_lfdi_from_fingerprint():
@@ -60,12 +54,8 @@
 async def test_lfdiauthdepends_request_with_unregistered_cert_expect_403_response(
     mock_select_client_ids_using_lfdi: mock.MagicMock
 ):
-<<<<<<< HEAD
     # Arrange
     mock_select_client_ids_using_lfdi.return_value = None
-=======
-    mocker.patch("server.crud.auth.select_client_ids_using_lfdi", return_value=None)
->>>>>>> 422f42d0
     req = Request(
         {
             "type": "http",
@@ -82,4 +72,5 @@
 
     # Assert
 
-    assert exc.value.status_code == 403+    assert exc.value.status_code == 403
+    mock_select_client_ids_using_lfdi.assert_called_once()