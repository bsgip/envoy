--- conflicted
+++ resolved
@@ -7,11 +7,7 @@
 from envoy.server.crud.end_device import (
     select_aggregator_site_count,
     select_all_sites_with_aggregator_id,
-<<<<<<< HEAD
-    select_single_site_with_sfdi,
-=======
     select_single_site_with_lfdi,
->>>>>>> 53abbd78
     select_single_site_with_site_id,
     upsert_site_for_aggregator,
 )
@@ -252,6 +248,43 @@
 
 
 @pytest.mark.anyio
+async def test_select_single_site_with_lfdi(pg_base_config):
+    """Tests that the returned objects match the DB contents (and handle lookup misses)"""
+    async with generate_async_session(pg_base_config) as session:
+        # Site 3 for Agg 2
+        site_3 = await select_single_site_with_lfdi(session, "site3-lfdi", 2)
+        assert type(site_3) == Site
+        assert site_3.site_id == 3
+        assert site_3.nmi == "3333333333"
+        assert site_3.aggregator_id == 2
+        assert_datetime_equal(site_3.changed_time, datetime(2022, 2, 3, 8, 9, 10, tzinfo=timezone.utc))
+        assert site_3.lfdi == "site3-lfdi"
+        assert site_3.sfdi == 3333
+        assert site_3.device_category == DeviceCategory(2)
+
+        # Site 1 for Agg 1
+        site_1 = await select_single_site_with_lfdi(session, "site1-lfdi", 1)
+        assert type(site_1) == Site
+        assert site_1.site_id == 1
+        assert site_1.nmi == "1111111111"
+        assert site_1.aggregator_id == 1
+        assert_datetime_equal(site_1.changed_time, datetime(2022, 2, 3, 4, 5, 6, tzinfo=timezone.utc))
+        assert site_1.lfdi == "site1-lfdi"
+        assert site_1.sfdi == 1111
+        assert site_1.device_category == DeviceCategory(0)
+
+        # test mismatched ids
+        assert await select_single_site_with_lfdi(session, "site1-lfdi", 2) is None
+        assert await select_single_site_with_lfdi(session, "site3-lfdi", 1) is None
+        assert await select_single_site_with_lfdi(session, "site3-lfdi", 3) is None
+
+        # test bad ids
+        assert await select_single_site_with_lfdi(session, "site1-lfdi", 99) is None
+        assert await select_single_site_with_lfdi(session, "site99-lfdi", 1) is None
+        assert await select_single_site_with_lfdi(session, "", -1) is None
+
+
+@pytest.mark.anyio
 async def test_upsert_site_for_aggregator_insert(pg_base_config):
     """Tests that the upsert can do inserts"""
 
