import unittest.mock as mock
from datetime import datetime, timezone
from typing import Optional

import pytest
from assertical.asserts.time import assert_nowish
from assertical.fake.generator import generate_class_instance
from assertical.fake.sqlalchemy import assert_mock_session, create_mock_session
from envoy_schema.server.schema.sep2.der import (
    DefaultDERControl,
    DERControlListResponse,
    DERControlResponse,
    DERProgramListResponse,
    DERProgramResponse,
)

from envoy.server.exception import NotFoundError
from envoy.server.manager.derp import DERControlManager, DERProgramManager
from envoy.server.mapper.csip_aus.doe import DERControlListSource
from envoy.server.model.config.default_doe import DefaultDoeConfiguration
<<<<<<< HEAD
from envoy.server.model.doe import DynamicOperatingEnvelope, SiteControlGroup
=======
from envoy.server.model.config.server import RuntimeServerConfig
from envoy.server.model.doe import DynamicOperatingEnvelope
>>>>>>> 7c7c1194
from envoy.server.model.site import DefaultSiteControl, Site
from envoy.server.request_scope import DeviceOrAggregatorRequestScope, SiteRequestScope


@pytest.mark.anyio
@mock.patch("envoy.server.manager.derp.select_site_control_groups")
@mock.patch("envoy.server.manager.derp.count_site_control_groups")
@mock.patch("envoy.server.manager.derp.select_site_with_default_site_control")
@mock.patch("envoy.server.manager.derp.count_active_does_include_deleted")
@mock.patch("envoy.server.manager.derp.DERProgramMapper")
@mock.patch("envoy.server.manager.derp.utc_now")
@mock.patch("envoy.server.manager.derp.RuntimeServerConfigManager.fetch_current_config")
async def test_program_fetch_list_for_scope(
    mock_fetch_current_config: mock.MagicMock,
    mock_utc_now: mock.MagicMock,
    mock_DERProgramMapper: mock.MagicMock,
    mock_count_active_does_include_deleted: mock.MagicMock,
    mock_select_site_with_default_site_control: mock.MagicMock,
    mock_count_site_control_groups: mock.MagicMock,
    mock_select_site_control_groups: mock.MagicMock,
):
    """Tests that the underlying dependencies pipe their outputs correctly into the downstream inputs"""
    # Arrange
    existing_site = generate_class_instance(Site)
    default_doe = generate_class_instance(DefaultDoeConfiguration)
    mapped_list = generate_class_instance(DERProgramListResponse)
    scope = generate_class_instance(SiteRequestScope)
    now = datetime(2020, 1, 2, tzinfo=timezone.utc)
    start = 111
    limit = 222
    changed_after = datetime(2021, 3, 4)
    site_control_group_count = 554
    site_control_groups = [
        generate_class_instance(SiteControlGroup, seed=101),
        generate_class_instance(SiteControlGroup, seed=202),
    ]

    mock_utc_now.return_value = now
    mock_session = create_mock_session()
    mock_select_site_with_default_site_control.return_value = existing_site
    mock_count_site_control_groups.return_value = site_control_group_count
    mock_select_site_control_groups.return_value = site_control_groups
    mock_DERProgramMapper.doe_program_list_response = mock.Mock(return_value=mapped_list)
    mock_count_active_does_include_deleted.side_effect = (
        lambda session, site_control_group_id, site, now, changed_after: site_control_group_id + 1
    )

    config = RuntimeServerConfig()
    mock_fetch_current_config.return_value = config

    # Act
    result = await DERProgramManager.fetch_list_for_scope(mock_session, scope, default_doe, start, changed_after, limit)

    # Assert
    assert result is mapped_list

    mock_select_site_with_default_site_control.assert_called_once_with(mock_session, scope.site_id, scope.aggregator_id)
    mock_select_site_control_groups.assert_called_once_with(
        mock_session, start=start, limit=limit, changed_after=changed_after
    )

<<<<<<< HEAD
    # One call to control count for each site control group
    assert mock_count_active_does_include_deleted.call_count == len(site_control_groups)

    # The counts should be passed correctly to the mapper
=======
    mock_select_single_site_with_site_id.assert_called_once_with(mock_session, scope.site_id, scope.aggregator_id)
    mock_count_active_does_include_deleted.assert_called_once_with(mock_session, existing_site, now, datetime.min)
    mock_DERProgramMapper.doe_program_list_response.assert_called_once_with(
        scope, doe_count, default_doe, config.derpl_pollrate_seconds
    )
>>>>>>> 7c7c1194
    assert_mock_session(mock_session)
    mock_utc_now.assert_called_once()


@pytest.mark.anyio
@mock.patch("envoy.server.manager.derp.select_site_with_default_site_control")
@mock.patch("envoy.server.manager.derp.count_active_does_include_deleted")
@mock.patch("envoy.server.manager.derp.DERProgramMapper")
async def test_program_fetch_list_scope_dne(
    mock_DERProgramMapper: mock.MagicMock,
    mock_count_active_does_include_deleted: mock.MagicMock,
    mock_select_site_with_default_site_control: mock.MagicMock,
):
    """Checks that if the crud layer indicates site doesn't exist then the manager will raise an exception"""
    # Arrange
    default_doe = generate_class_instance(DefaultDoeConfiguration)

    mock_session = create_mock_session()
    mock_select_site_with_default_site_control.return_value = None
    scope = generate_class_instance(SiteRequestScope)

    # Act
    with pytest.raises(NotFoundError):
        await DERProgramManager.fetch_list_for_scope(mock_session, scope, default_doe, 1, datetime.min, 2)

    # Assert
    mock_select_site_with_default_site_control.assert_called_once_with(mock_session, scope.site_id, scope.aggregator_id)
    mock_count_active_does_include_deleted.assert_not_called()
    mock_DERProgramMapper.doe_program_list_response.assert_not_called()
    assert_mock_session(mock_session)


@pytest.mark.anyio
@mock.patch("envoy.server.manager.derp.select_site_control_group_by_id")
@mock.patch("envoy.server.manager.derp.select_site_with_default_site_control")
@mock.patch("envoy.server.manager.derp.count_active_does_include_deleted")
@mock.patch("envoy.server.manager.derp.DERProgramMapper")
@mock.patch("envoy.server.manager.derp.utc_now")
async def test_program_fetch_for_scope(
    mock_utc_now: mock.MagicMock,
    mock_DERProgramMapper: mock.MagicMock,
    mock_count_active_does_include_deleted: mock.MagicMock,
    mock_select_site_with_default_site_control: mock.MagicMock,
    mock_select_site_control_group_by_id: mock.MagicMock,
):
    """Tests that the underlying dependencies pipe their outputs correctly into the downstream inputs"""
    # Arrange
    doe_count = 789
    derp_id = 142124
    existing_site = generate_class_instance(Site)
    mapped_program = generate_class_instance(DERProgramResponse)
    default_doe = generate_class_instance(DefaultDoeConfiguration)
    scope = generate_class_instance(SiteRequestScope)
    now = datetime(2011, 2, 3, tzinfo=timezone.utc)
    group = generate_class_instance(SiteControlGroup)

    mock_session = create_mock_session()
    mock_select_site_with_default_site_control.return_value = existing_site
    mock_count_active_does_include_deleted.return_value = doe_count
    mock_DERProgramMapper.doe_program_response = mock.Mock(return_value=mapped_program)
    mock_utc_now.return_value = now
    mock_select_site_control_group_by_id.return_value = group

    # Act
    result = await DERProgramManager.fetch_doe_program_for_scope(mock_session, scope, derp_id, default_doe)

    # Assert
    assert result is mapped_program

    mock_select_site_control_group_by_id.assert_called_once_with(mock_session, derp_id)
    mock_select_site_with_default_site_control.assert_called_once_with(mock_session, scope.site_id, scope.aggregator_id)
    mock_count_active_does_include_deleted.assert_called_once_with(
        mock_session, derp_id, existing_site, now, datetime.min
    )
    mock_utc_now.assert_called_once()
    assert_mock_session(mock_session)


@pytest.mark.anyio
@mock.patch("envoy.server.manager.derp.select_site_control_group_by_id")
@mock.patch("envoy.server.manager.derp.select_site_with_default_site_control")
@mock.patch("envoy.server.manager.derp.count_active_does_include_deleted")
@mock.patch("envoy.server.manager.derp.DERProgramMapper")
async def test_program_fetch_site_dne(
    mock_DERProgramMapper: mock.MagicMock,
    mock_count_active_does_include_deleted: mock.MagicMock,
    mock_select_site_with_default_site_control: mock.MagicMock,
    mock_select_site_control_group_by_id: mock.MagicMock,
):
    """Checks that if the crud layer indicates site doesn't exist then the manager will raise an exception"""
    # Arrange
    default_doe = generate_class_instance(DefaultDoeConfiguration)
    derp_id = 76662

    mock_session = create_mock_session()
    mock_select_site_with_default_site_control.return_value = None
    scope = generate_class_instance(SiteRequestScope)

    # Act
    with pytest.raises(NotFoundError):
        await DERProgramManager.fetch_doe_program_for_scope(mock_session, scope, derp_id, default_doe)

    # Assert
    mock_select_site_control_group_by_id.assert_not_called()
    mock_select_site_with_default_site_control.assert_called_once_with(mock_session, scope.site_id, scope.aggregator_id)
    mock_count_active_does_include_deleted.assert_not_called()
    mock_DERProgramMapper.doe_program_response.assert_not_called()
    assert_mock_session(mock_session)


@pytest.mark.anyio
@mock.patch("envoy.server.manager.derp.select_site_control_group_by_id")
@mock.patch("envoy.server.manager.derp.select_site_with_default_site_control")
@mock.patch("envoy.server.manager.derp.count_active_does_include_deleted")
@mock.patch("envoy.server.manager.derp.DERProgramMapper")
async def test_program_fetch_site_control_group_dne(
    mock_DERProgramMapper: mock.MagicMock,
    mock_count_active_does_include_deleted: mock.MagicMock,
    mock_select_site_with_default_site_control: mock.MagicMock,
    mock_select_site_control_group_by_id: mock.MagicMock,
):
    """Checks that if the crud layer indicates site doesn't exist then the manager will raise an exception"""
    # Arrange
    default_doe = generate_class_instance(DefaultDoeConfiguration)
    derp_id = 76662

    mock_session = create_mock_session()
    mock_select_site_with_default_site_control.return_value = generate_class_instance(Site)
    mock_select_site_control_group_by_id.return_value = None
    scope = generate_class_instance(SiteRequestScope)

    # Act
    with pytest.raises(NotFoundError):
        await DERProgramManager.fetch_doe_program_for_scope(mock_session, scope, derp_id, default_doe)

    # Assert
    mock_select_site_control_group_by_id.assert_called_once_with(mock_session, derp_id)
    mock_select_site_with_default_site_control.assert_called_once_with(mock_session, scope.site_id, scope.aggregator_id)
    mock_count_active_does_include_deleted.assert_not_called()
    mock_DERProgramMapper.doe_program_response.assert_not_called()
    assert_mock_session(mock_session)


@pytest.mark.anyio
@mock.patch("envoy.server.manager.derp.select_doe_include_deleted")
@mock.patch("envoy.server.manager.derp.DERControlMapper")
<<<<<<< HEAD
@mock.patch("envoy.server.manager.derp.utc_now")
@pytest.mark.parametrize(
    "selected_doe", [generate_class_instance(DynamicOperatingEnvelope, site_control_group_id=123), None]
)
async def test_fetch_doe_control_for_scope(
    mock_utc_now: mock.MagicMock,
=======
@mock.patch("envoy.server.manager.derp.RuntimeServerConfigManager.fetch_current_config")
@pytest.mark.parametrize("selected_doe", [generate_class_instance(DynamicOperatingEnvelope), None])
async def test_fetch_doe_control_for_scope(
    mock_fetch_current_config: mock.MagicMock,
>>>>>>> 7c7c1194
    mock_DERControlMapper: mock.MagicMock,
    mock_select_doe_include_deleted: mock.MagicMock,
    selected_doe: Optional[DynamicOperatingEnvelope],
):
    scope: DeviceOrAggregatorRequestScope = generate_class_instance(DeviceOrAggregatorRequestScope)
    doe_id = 15115
    derp_id = 123  # Must match the selected_doe site_control_group_id
    mock_session = create_mock_session()
    now = datetime(2022, 5, 6, 8, 9)

    mapped_doe = generate_class_instance(DERControlResponse)
    mock_select_doe_include_deleted.return_value = selected_doe
    mock_utc_now.return_value = now
    mock_DERControlMapper.map_to_response = mock.Mock(return_value=mapped_doe)

<<<<<<< HEAD
    result = await DERControlManager.fetch_doe_control_for_scope(mock_session, scope, derp_id, doe_id)
=======
    config = RuntimeServerConfig()
    mock_fetch_current_config.return_value = config

    result = await DERControlManager.fetch_doe_control_for_scope(mock_session, scope, doe_id)
>>>>>>> 7c7c1194

    assert_mock_session(mock_session, committed=False)
    if selected_doe is None:
        assert result is None
    else:
        assert result is mapped_doe
<<<<<<< HEAD
        mock_DERControlMapper.map_to_response.assert_called_once_with(scope, derp_id, selected_doe, now)
    mock_select_doe_include_deleted.assert_called_once_with(mock_session, scope.aggregator_id, scope.site_id, doe_id)


@pytest.mark.anyio
@mock.patch("envoy.server.manager.derp.select_doe_include_deleted")
async def test_fetch_doe_control_for_scope_derp_id_mismatch(mock_select_doe_include_deleted: mock.MagicMock):
    """Tests that if the DERProgram ID differs from the returned control - None is returned instead"""
    scope: DeviceOrAggregatorRequestScope = generate_class_instance(DeviceOrAggregatorRequestScope)
    doe_id = 15115
    derp_id = 199666
    mock_session = create_mock_session()
    selected_derc = generate_class_instance(DynamicOperatingEnvelope, site_control_group_id=derp_id + 1)
    mock_select_doe_include_deleted.return_value = selected_derc

    result = await DERControlManager.fetch_doe_control_for_scope(mock_session, scope, derp_id, doe_id)

    assert_mock_session(mock_session, committed=False)
    assert result is None

=======
        mock_DERControlMapper.map_to_response.assert_called_once_with(
            scope, selected_doe, config.site_control_pow10_encoding
        )
>>>>>>> 7c7c1194
    mock_select_doe_include_deleted.assert_called_once_with(mock_session, scope.aggregator_id, scope.site_id, doe_id)


@pytest.mark.anyio
@mock.patch("envoy.server.manager.derp.select_single_site_with_site_id")
@mock.patch("envoy.server.manager.derp.select_active_does_include_deleted")
@mock.patch("envoy.server.manager.derp.count_active_does_include_deleted")
@mock.patch("envoy.server.manager.derp.DERControlMapper")
@mock.patch("envoy.server.manager.derp.utc_now")
@mock.patch("envoy.server.manager.derp.RuntimeServerConfigManager.fetch_current_config")
async def test_fetch_doe_controls_for_scope(
    mock_fetch_current_config: mock.MagicMock,
    mock_utc_now: mock.MagicMock,
    mock_DERControlMapper: mock.MagicMock,
    mock_count_active_does_include_deleted: mock.MagicMock,
    mock_select_active_does_include_deleted: mock.MagicMock,
    mock_select_single_site_with_site_id: mock.MagicMock,
):
    """Tests that the underlying dependencies pipe their outputs correctly into the downstream inputs"""
    # Arrange
    scope = generate_class_instance(DeviceOrAggregatorRequestScope)
    existing_site = generate_class_instance(Site)
    doe_count = 789
    start = 11
    limit = 34
    derp_id = 56156
    changed_after = datetime(2022, 11, 12, 4, 5, 6)
    does_page = [
        generate_class_instance(DynamicOperatingEnvelope, seed=101, optional_is_none=False),
        generate_class_instance(DynamicOperatingEnvelope, seed=202, optional_is_none=True),
    ]
    now = datetime(2023, 6, 7, 8, 9, 0, tzinfo=timezone.utc)
    mapped_list = generate_class_instance(DERControlListResponse)

    mock_session = create_mock_session()
    mock_count_active_does_include_deleted.return_value = doe_count
    mock_select_active_does_include_deleted.return_value = does_page
    mock_DERControlMapper.map_to_list_response = mock.Mock(return_value=mapped_list)
    mock_utc_now.return_value = now
    mock_select_single_site_with_site_id.return_value = existing_site

    config = RuntimeServerConfig()
    mock_fetch_current_config.return_value = config

    # Act
    result = await DERControlManager.fetch_doe_controls_for_scope(
        mock_session, scope, derp_id, start, changed_after, limit
    )

    # Assert
    assert result is mapped_list

    mock_select_single_site_with_site_id.assert_called_once_with(mock_session, scope.site_id, scope.aggregator_id)
    mock_count_active_does_include_deleted.assert_called_once_with(
        mock_session, derp_id, existing_site, now, changed_after
    )
    mock_select_active_does_include_deleted.assert_called_once_with(
        mock_session, derp_id, existing_site, now, start, changed_after, limit
    )
    mock_DERControlMapper.map_to_list_response.assert_called_once_with(
<<<<<<< HEAD
        scope, derp_id, does_page, doe_count, DERControlListSource.DER_CONTROL_LIST, now
=======
        scope, does_page, doe_count, DERControlListSource.DER_CONTROL_LIST, config.site_control_pow10_encoding
>>>>>>> 7c7c1194
    )
    mock_utc_now.assert_called_once()
    assert_mock_session(mock_session)


@pytest.mark.anyio
@mock.patch("envoy.server.manager.derp.select_single_site_with_site_id")
@mock.patch("envoy.server.manager.derp.select_active_does_include_deleted")
@mock.patch("envoy.server.manager.derp.count_active_does_include_deleted")
@mock.patch("envoy.server.manager.derp.DERControlMapper")
@mock.patch("envoy.server.manager.derp.utc_now")
@mock.patch("envoy.server.manager.derp.RuntimeServerConfigManager.fetch_current_config")
async def test_fetch_doe_controls_for_scope_site_dne(
    mock_fetch_current_config: mock.MagicMock,
    mock_utc_now: mock.MagicMock,
    mock_DERControlMapper: mock.MagicMock,
    mock_count_active_does_include_deleted: mock.MagicMock,
    mock_select_active_does_include_deleted: mock.MagicMock,
    mock_select_single_site_with_site_id: mock.MagicMock,
):
    """Tests that if the site isn't accessible that the resulting list is empty"""
    # Arrange
    scope = generate_class_instance(DeviceOrAggregatorRequestScope)
    start = 11
    limit = 34
    derp_id = 51512
    changed_after = datetime(2022, 11, 12, 4, 5, 6)
    now = datetime(2023, 6, 7, 8, 9, 0, tzinfo=timezone.utc)
    mapped_list = generate_class_instance(DERControlListResponse)

    mock_session = create_mock_session()
    mock_DERControlMapper.map_to_list_response = mock.Mock(return_value=mapped_list)
    mock_utc_now.return_value = now
    mock_select_single_site_with_site_id.return_value = None

    config = RuntimeServerConfig()
    mock_fetch_current_config.return_value = config

    # Act
    result = await DERControlManager.fetch_doe_controls_for_scope(
        mock_session, scope, derp_id, start, changed_after, limit
    )

    # Assert
    assert result is mapped_list

    mock_select_single_site_with_site_id.assert_called_once_with(mock_session, scope.site_id, scope.aggregator_id)
    mock_count_active_does_include_deleted.assert_not_called()
    mock_select_active_does_include_deleted.assert_not_called()
    mock_DERControlMapper.map_to_list_response.assert_called_once_with(
<<<<<<< HEAD
        scope, derp_id, [], 0, DERControlListSource.DER_CONTROL_LIST, now
=======
        scope, [], 0, DERControlListSource.DER_CONTROL_LIST, config.site_control_pow10_encoding
>>>>>>> 7c7c1194
    )
    mock_utc_now.assert_called_once()
    assert_mock_session(mock_session)


@pytest.mark.anyio
@mock.patch("envoy.server.manager.derp.select_does_at_timestamp")
@mock.patch("envoy.server.manager.derp.count_does_at_timestamp")
@mock.patch("envoy.server.manager.derp.DERControlMapper")
@mock.patch("envoy.server.manager.derp.RuntimeServerConfigManager.fetch_current_config")
async def test_fetch_active_doe_controls_for_site(
    mock_fetch_current_config: mock.MagicMock,
    mock_DERControlMapper: mock.MagicMock,
    mock_count_does_at_timestamp: mock.MagicMock,
    mock_select_does_at_timestamp: mock.MagicMock,
):
    """Tests that the underlying dependencies pipe their outputs correctly into the downstream inputs"""
    # Arrange
    start = 789
    changed_after = datetime(2021, 2, 3, 4, 5, 6)
    limit = 101112
    derp_id = 111558

    returned_count = 11
    returned_does = [generate_class_instance(DynamicOperatingEnvelope)]

    mapped_list = generate_class_instance(DERControlListResponse)

    mock_session = create_mock_session()
    mock_select_does_at_timestamp.return_value = returned_does
    mock_count_does_at_timestamp.return_value = returned_count
    mock_DERControlMapper.map_to_list_response = mock.Mock(return_value=mapped_list)
    scope: DeviceOrAggregatorRequestScope = generate_class_instance(DeviceOrAggregatorRequestScope)

    config = RuntimeServerConfig()
    mock_fetch_current_config.return_value = config

    # Act
    result = await DERControlManager.fetch_active_doe_controls_for_scope(
        mock_session, scope, derp_id, start, changed_after, limit
    )

    # Assert
    assert result is mapped_list
    mock_select_does_at_timestamp.assert_called_once()
    mock_count_does_at_timestamp.assert_called_once()
<<<<<<< HEAD
=======
    mock_DERControlMapper.map_to_list_response.assert_called_once_with(
        scope,
        returned_does,
        returned_count,
        DERControlListSource.ACTIVE_DER_CONTROL_LIST,
        config.site_control_pow10_encoding,
    )
>>>>>>> 7c7c1194

    # The timestamp should be (roughly) utc now and should match for both calls
    actual_now: datetime = mock_select_does_at_timestamp.call_args_list[0].args[4]
    assert actual_now == mock_count_does_at_timestamp.call_args_list[0].args[4]
    assert actual_now.tzinfo == timezone.utc
    assert_nowish(actual_now)
    mock_select_does_at_timestamp.assert_called_once_with(
        mock_session, derp_id, scope.aggregator_id, scope.site_id, actual_now, start, changed_after, limit
    )
    mock_count_does_at_timestamp.assert_called_once_with(
        mock_session, derp_id, scope.aggregator_id, scope.site_id, actual_now, changed_after
    )

    assert_mock_session(mock_session)


@pytest.mark.anyio
@mock.patch("envoy.server.manager.derp.select_site_with_default_site_control")
@mock.patch("envoy.server.manager.derp.DERControlMapper")
@mock.patch("envoy.server.manager.derp.DERControlManager._resolve_default_site_control")
@mock.patch("envoy.server.manager.derp.RuntimeServerConfigManager.fetch_current_config")
async def test_fetch_default_doe_controls_for_site(
    mock_fetch_current_config: mock.MagicMock,
    mock_resolve_default_site_control: mock.MagicMock,
    mock_DERControlMapper: mock.MagicMock,
    mock_select_site_with_default_site_control: mock.MagicMock,
):
    """Tests that the underlying dependencies pipe their outputs correctly into the downstream inputs"""
    # Arrange
    default_doe = generate_class_instance(DefaultDoeConfiguration)
    derp_id = 771263

    returned_site = generate_class_instance(Site, generate_relationships=True)
    mock_resolve_default_site_control.return_value = returned_site.default_site_control
    mock_select_site_with_default_site_control.return_value = returned_site

    mapped_control = generate_class_instance(DefaultDERControl)
    mock_DERControlMapper.map_to_default_response = mock.Mock(return_value=mapped_control)

    mock_session = create_mock_session()
    scope: SiteRequestScope = generate_class_instance(SiteRequestScope)

    config = RuntimeServerConfig()
    mock_fetch_current_config.return_value = config

    # Act
    result = await DERControlManager.fetch_default_doe_controls_for_site(mock_session, scope, derp_id, default_doe)

    # Assert
    assert result is mapped_control
    mock_select_site_with_default_site_control.assert_called_once_with(mock_session, scope.site_id, scope.aggregator_id)
    mock_DERControlMapper.map_to_default_response.assert_called_once_with(
        scope, returned_site.default_site_control, config.site_control_pow10_encoding
    )

    assert_mock_session(mock_session)


@pytest.mark.anyio
@mock.patch("envoy.server.manager.derp.select_site_with_default_site_control")
@mock.patch("envoy.server.manager.derp.DERControlMapper")
async def test_fetch_default_doe_controls_for_site_bad_site(
    mock_DERControlMapper: mock.MagicMock,
    mock_select_site_with_default_site_control: mock.MagicMock,
):
    """Tests that the underlying dependencies pipe their outputs correctly into the downstream inputs"""
    # Arrange
    default_doe = generate_class_instance(DefaultDoeConfiguration)
    derp_id = 771263

    mapped_control = generate_class_instance(DefaultDERControl)

    mock_session = create_mock_session()
    scope: SiteRequestScope = generate_class_instance(SiteRequestScope)

    mock_select_site_with_default_site_control.return_value = None
    mock_DERControlMapper.map_to_default_response = mock.Mock(return_value=mapped_control)

    # Act
    with pytest.raises(NotFoundError):
        await DERControlManager.fetch_default_doe_controls_for_site(mock_session, scope, derp_id, default_doe)

    # Assert
    mock_select_site_with_default_site_control.assert_called_once_with(mock_session, scope.site_id, scope.aggregator_id)
    mock_DERControlMapper.map_to_default_response.assert_not_called()
    assert_mock_session(mock_session)


@pytest.mark.anyio
@mock.patch("envoy.server.manager.derp.select_site_with_default_site_control")
@mock.patch("envoy.server.manager.derp.DERControlMapper")
async def test_fetch_default_doe_controls_for_site_no_default(
    mock_DERControlMapper: mock.MagicMock,
    mock_select_site_with_default_site_control: mock.MagicMock,
):
    """Tests that the underlying dependencies pipe their outputs correctly into the downstream inputs"""
    # Arrange
    default_doe = None
    derp_id = 88123

    returned_site = generate_class_instance(Site, generate_relationships=False)

    mapped_control = generate_class_instance(DefaultDERControl)

    mock_session = create_mock_session()
    scope: SiteRequestScope = generate_class_instance(SiteRequestScope)

    mock_select_site_with_default_site_control.return_value = returned_site
    mock_DERControlMapper.map_to_default_response = mock.Mock(return_value=mapped_control)

    # Act
    with pytest.raises(NotFoundError):
        await DERControlManager.fetch_default_doe_controls_for_site(mock_session, scope, derp_id, default_doe)

    # Assert
    mock_select_site_with_default_site_control.assert_called_once_with(mock_session, scope.site_id, scope.aggregator_id)
    mock_DERControlMapper.map_to_default_response.assert_not_called()

    assert_mock_session(mock_session)


@pytest.mark.anyio
@mock.patch("envoy.server.manager.derp.select_site_with_default_site_control")
@mock.patch("envoy.server.manager.derp.DERControlMapper")
@mock.patch("envoy.server.manager.derp.RuntimeServerConfigManager.fetch_current_config")
async def test_fetch_default_doe_controls_for_site_no_global_default(
    mock_fetch_current_config: mock.MagicMock,
    mock_DERControlMapper: mock.MagicMock,
    mock_select_site_with_default_site_control: mock.MagicMock,
):
    """Tests that the underlying dependencies pipe their outputs correctly into the downstream inputs"""
    # Arrange
    default_doe = None
    derp_id = 88144

    returned_site = generate_class_instance(Site, generate_relationships=True)

    mapped_control = None

    mock_session = create_mock_session()
    scope: SiteRequestScope = generate_class_instance(SiteRequestScope)

    mock_select_site_with_default_site_control.return_value = returned_site
    mock_DERControlMapper.map_to_default_response = mock.Mock(return_value=mapped_control)

    mock_fetch_current_config.return_value = RuntimeServerConfig()

    # Act
    await DERControlManager.fetch_default_doe_controls_for_site(mock_session, scope, derp_id, default_doe)

    # Assert
    mock_select_site_with_default_site_control.assert_called_once_with(mock_session, scope.site_id, scope.aggregator_id)
    mock_DERControlMapper.map_to_default_response.assert_called_once()

    assert_mock_session(mock_session)


@pytest.mark.parametrize(
    "default_doe_config, default_site_control, expected",
    [
        # misc
        (None, None, None),
        (
            DefaultDoeConfiguration(100, 200, 300, 400, 50),
            DefaultSiteControl(import_limit_active_watts=0, load_limit_active_watts=0),
            (0, 200, 300, 0, 50),
        ),
        (
            DefaultDoeConfiguration(None, 200, 300, None, 50),
            DefaultSiteControl(import_limit_active_watts=0, load_limit_active_watts=0),
            (0, 200, 300, 0, 50),
        ),
        (
            DefaultDoeConfiguration(None, None, None, None, None),
            DefaultSiteControl(import_limit_active_watts=0, load_limit_active_watts=0),
            (0, None, None, 0, None),
        ),
        # No site control
        (
            DefaultDoeConfiguration(100, 200, 300, 400, 50),
            None,
            (100, 200, 300, 400, 50),
        ),
        # Partial site control
        (
            DefaultDoeConfiguration(
                import_limit_active_watts=100,
                export_limit_active_watts=200,
                generation_limit_active_watts=300,
                load_limit_active_watts=400,
                ramp_rate_percent_per_second=50,
            ),
            DefaultSiteControl(import_limit_active_watts=111, load_limit_active_watts=444),
            (111, 200, 300, 444, 50),
        ),
        # Full site control
        (
            DefaultDoeConfiguration(
                import_limit_active_watts=100,
                export_limit_active_watts=200,
                generation_limit_active_watts=300,
                load_limit_active_watts=400,
                ramp_rate_percent_per_second=50,
            ),
            DefaultSiteControl(
                import_limit_active_watts=1,
                export_limit_active_watts=2,
                generation_limit_active_watts=3,
                load_limit_active_watts=4,
                ramp_rate_percent_per_second=5,
            ),
            (1, 2, 3, 4, 5),
        ),
        (
            None,
            DefaultSiteControl(
                import_limit_active_watts=1,
                export_limit_active_watts=2,
                generation_limit_active_watts=3,
                load_limit_active_watts=4,
                ramp_rate_percent_per_second=5,
            ),
            (1, 2, 3, 4, 5),
        ),
    ],
)
def test_resolve_default_site_control(default_doe_config, default_site_control, expected):
    """Tests all combos of resolution"""
    result = DERControlManager._resolve_default_site_control(default_doe_config, default_site_control)

    if expected is None:
        assert result is None
    else:
        assert result.import_limit_active_watts == expected[0]
        assert result.export_limit_active_watts == expected[1]
        assert result.generation_limit_active_watts == expected[2]
        assert result.load_limit_active_watts == expected[3]
        assert result.ramp_rate_percent_per_second == expected[4]<|MERGE_RESOLUTION|>--- conflicted
+++ resolved
@@ -18,12 +18,8 @@
 from envoy.server.manager.derp import DERControlManager, DERProgramManager
 from envoy.server.mapper.csip_aus.doe import DERControlListSource
 from envoy.server.model.config.default_doe import DefaultDoeConfiguration
-<<<<<<< HEAD
+from envoy.server.model.config.server import RuntimeServerConfig
 from envoy.server.model.doe import DynamicOperatingEnvelope, SiteControlGroup
-=======
-from envoy.server.model.config.server import RuntimeServerConfig
-from envoy.server.model.doe import DynamicOperatingEnvelope
->>>>>>> 7c7c1194
 from envoy.server.model.site import DefaultSiteControl, Site
 from envoy.server.request_scope import DeviceOrAggregatorRequestScope, SiteRequestScope
 
@@ -85,18 +81,10 @@
         mock_session, start=start, limit=limit, changed_after=changed_after
     )
 
-<<<<<<< HEAD
     # One call to control count for each site control group
     assert mock_count_active_does_include_deleted.call_count == len(site_control_groups)
 
     # The counts should be passed correctly to the mapper
-=======
-    mock_select_single_site_with_site_id.assert_called_once_with(mock_session, scope.site_id, scope.aggregator_id)
-    mock_count_active_does_include_deleted.assert_called_once_with(mock_session, existing_site, now, datetime.min)
-    mock_DERProgramMapper.doe_program_list_response.assert_called_once_with(
-        scope, doe_count, default_doe, config.derpl_pollrate_seconds
-    )
->>>>>>> 7c7c1194
     assert_mock_session(mock_session)
     mock_utc_now.assert_called_once()
 
@@ -243,19 +231,14 @@
 @pytest.mark.anyio
 @mock.patch("envoy.server.manager.derp.select_doe_include_deleted")
 @mock.patch("envoy.server.manager.derp.DERControlMapper")
-<<<<<<< HEAD
+@mock.patch("envoy.server.manager.derp.RuntimeServerConfigManager.fetch_current_config")
 @mock.patch("envoy.server.manager.derp.utc_now")
 @pytest.mark.parametrize(
     "selected_doe", [generate_class_instance(DynamicOperatingEnvelope, site_control_group_id=123), None]
 )
 async def test_fetch_doe_control_for_scope(
     mock_utc_now: mock.MagicMock,
-=======
-@mock.patch("envoy.server.manager.derp.RuntimeServerConfigManager.fetch_current_config")
-@pytest.mark.parametrize("selected_doe", [generate_class_instance(DynamicOperatingEnvelope), None])
-async def test_fetch_doe_control_for_scope(
     mock_fetch_current_config: mock.MagicMock,
->>>>>>> 7c7c1194
     mock_DERControlMapper: mock.MagicMock,
     mock_select_doe_include_deleted: mock.MagicMock,
     selected_doe: Optional[DynamicOperatingEnvelope],
@@ -271,21 +254,19 @@
     mock_utc_now.return_value = now
     mock_DERControlMapper.map_to_response = mock.Mock(return_value=mapped_doe)
 
-<<<<<<< HEAD
-    result = await DERControlManager.fetch_doe_control_for_scope(mock_session, scope, derp_id, doe_id)
-=======
     config = RuntimeServerConfig()
     mock_fetch_current_config.return_value = config
 
-    result = await DERControlManager.fetch_doe_control_for_scope(mock_session, scope, doe_id)
->>>>>>> 7c7c1194
+    config = RuntimeServerConfig()
+    mock_fetch_current_config.return_value = config
+
+    result = await DERControlManager.fetch_doe_control_for_scope(mock_session, scope, derp_id, doe_id)
 
     assert_mock_session(mock_session, committed=False)
     if selected_doe is None:
         assert result is None
     else:
         assert result is mapped_doe
-<<<<<<< HEAD
         mock_DERControlMapper.map_to_response.assert_called_once_with(scope, derp_id, selected_doe, now)
     mock_select_doe_include_deleted.assert_called_once_with(mock_session, scope.aggregator_id, scope.site_id, doe_id)
 
@@ -306,11 +287,6 @@
     assert_mock_session(mock_session, committed=False)
     assert result is None
 
-=======
-        mock_DERControlMapper.map_to_response.assert_called_once_with(
-            scope, selected_doe, config.site_control_pow10_encoding
-        )
->>>>>>> 7c7c1194
     mock_select_doe_include_deleted.assert_called_once_with(mock_session, scope.aggregator_id, scope.site_id, doe_id)
 
 
@@ -371,11 +347,13 @@
         mock_session, derp_id, existing_site, now, start, changed_after, limit
     )
     mock_DERControlMapper.map_to_list_response.assert_called_once_with(
-<<<<<<< HEAD
-        scope, derp_id, does_page, doe_count, DERControlListSource.DER_CONTROL_LIST, now
-=======
-        scope, does_page, doe_count, DERControlListSource.DER_CONTROL_LIST, config.site_control_pow10_encoding
->>>>>>> 7c7c1194
+        scope,
+        derp_id,
+        does_page,
+        doe_count,
+        DERControlListSource.DER_CONTROL_LIST,
+        config.site_control_pow10_encoding,
+        now,
     )
     mock_utc_now.assert_called_once()
     assert_mock_session(mock_session)
@@ -426,11 +404,7 @@
     mock_count_active_does_include_deleted.assert_not_called()
     mock_select_active_does_include_deleted.assert_not_called()
     mock_DERControlMapper.map_to_list_response.assert_called_once_with(
-<<<<<<< HEAD
-        scope, derp_id, [], 0, DERControlListSource.DER_CONTROL_LIST, now
-=======
-        scope, [], 0, DERControlListSource.DER_CONTROL_LIST, config.site_control_pow10_encoding
->>>>>>> 7c7c1194
+        scope, derp_id, [], 0, DERControlListSource.DER_CONTROL_LIST, config.site_control_pow10_encoding, now
     )
     mock_utc_now.assert_called_once()
     assert_mock_session(mock_session)
@@ -477,8 +451,6 @@
     assert result is mapped_list
     mock_select_does_at_timestamp.assert_called_once()
     mock_count_does_at_timestamp.assert_called_once()
-<<<<<<< HEAD
-=======
     mock_DERControlMapper.map_to_list_response.assert_called_once_with(
         scope,
         returned_does,
@@ -486,7 +458,6 @@
         DERControlListSource.ACTIVE_DER_CONTROL_LIST,
         config.site_control_pow10_encoding,
     )
->>>>>>> 7c7c1194
 
     # The timestamp should be (roughly) utc now and should match for both calls
     actual_now: datetime = mock_select_does_at_timestamp.call_args_list[0].args[4]
