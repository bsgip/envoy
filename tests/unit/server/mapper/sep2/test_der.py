from datetime import datetime
from typing import Optional

import pytest
from assertical.asserts.generator import assert_class_instance_equality
from assertical.asserts.time import assert_datetime_equal
from assertical.fake.generator import generate_class_instance
from envoy_schema.server.schema.sep2.der import (
    DER,
    AlarmStatusType,
    ConnectStatusType,
    DERAvailability,
    DERCapability,
    DERControlType,
    DERListResponse,
    DERSettings,
    DERStatus,
    DOESupportedMode,
)
from envoy_schema.server.schema.sep2.identification import Link

from envoy.server.mapper.sep2.der import (
    DERAvailabilityMapper,
    DERCapabilityMapper,
    DERMapper,
    DERSettingMapper,
    DERStatusMapper,
    to_hex_binary,
)
from envoy.server.model.site import SiteDER, SiteDERAvailability, SiteDERRating, SiteDERSetting, SiteDERStatus
from envoy.server.request_scope import BaseRequestScope, DeviceOrAggregatorRequestScope


def test_der_mapping():
    all_set: SiteDER = generate_class_instance(SiteDER, seed=101, optional_is_none=False, generate_relationships=True)
    with_none: SiteDER = generate_class_instance(SiteDER, seed=202, optional_is_none=True, generate_relationships=True)

    scope = BaseRequestScope("lfdi", 111, "/my/prefix")
    derp_id = "my_derp_id"

    mapped_all_set = DERMapper.map_to_response(scope, all_set, derp_id)
    assert isinstance(mapped_all_set, DER)

    assert mapped_all_set.href.startswith("/my/prefix")
    assert str(all_set.site_id) in mapped_all_set.href
    assert isinstance(mapped_all_set.AssociatedDERProgramListLink, Link)
    assert isinstance(mapped_all_set.CurrentDERProgramLink, Link)
    assert isinstance(mapped_all_set.DERAvailabilityLink, Link)
    assert isinstance(mapped_all_set.DERCapabilityLink, Link)
    assert isinstance(mapped_all_set.DERSettingsLink, Link)
    assert isinstance(mapped_all_set.DERStatusLink, Link)
    assert derp_id in mapped_all_set.CurrentDERProgramLink.href
    assert str(all_set.site_id) in mapped_all_set.CurrentDERProgramLink.href

    # Test with NO active der program id
    mapped_all_set_no_actderp = DERMapper.map_to_response(scope, all_set, None)
    assert isinstance(mapped_all_set_no_actderp, DER)
    assert mapped_all_set_no_actderp.href.startswith("/my/prefix")
    assert str(all_set.site_id) in mapped_all_set_no_actderp.href
    assert mapped_all_set_no_actderp.CurrentDERProgramLink is None

    mapped_with_none = DERMapper.map_to_response(scope, with_none, derp_id)
    assert isinstance(mapped_with_none, DER)
    assert mapped_with_none.href.startswith("/my/prefix")
    assert str(with_none.site_id) in mapped_with_none.href
    assert isinstance(mapped_with_none.AssociatedDERProgramListLink, Link)
    assert isinstance(mapped_with_none.CurrentDERProgramLink, Link)
    assert isinstance(mapped_with_none.DERAvailabilityLink, Link)
    assert isinstance(mapped_with_none.DERCapabilityLink, Link)
    assert isinstance(mapped_with_none.DERSettingsLink, Link)
    assert isinstance(mapped_with_none.DERStatusLink, Link)
    assert derp_id in mapped_with_none.CurrentDERProgramLink.href
    assert str(with_none.site_id) in mapped_with_none.CurrentDERProgramLink.href


def test_der_list():
    ders: list[tuple[SiteDER, Optional[str]]] = [
        (generate_class_instance(SiteDER, seed=101, optional_is_none=False, generate_relationships=True), "DERPID1"),
        (generate_class_instance(SiteDER, seed=202, optional_is_none=False, generate_relationships=True), None),
        (generate_class_instance(SiteDER, seed=303, optional_is_none=True, generate_relationships=True), None),
        (generate_class_instance(SiteDER, seed=404, optional_is_none=True, generate_relationships=True), "DERPID2"),
    ]

    scope: DeviceOrAggregatorRequestScope = generate_class_instance(DeviceOrAggregatorRequestScope, site_id=11)
    poll_rate = 99
    count = 42

    mapped = DERMapper.map_to_list_response(scope, poll_rate, ders, count)
    assert isinstance(mapped, DERListResponse)
    assert mapped.results == 4
    assert mapped.all_ == count
    assert mapped.pollRate == poll_rate
    assert len(mapped.DER_) == 4
    assert all([isinstance(x, DER) for x in mapped.DER_])


@pytest.mark.parametrize("optional_is_none", [True, False])
def test_der_avail_roundtrip(optional_is_none: bool):
    """Tests that DERAvailability mapping is reversible"""
    expected: DERAvailability = generate_class_instance(
        DERAvailability, seed=101, optional_is_none=optional_is_none, generate_relationships=True
    )
    scope: DeviceOrAggregatorRequestScope = generate_class_instance(
        DeviceOrAggregatorRequestScope, site_id=9876, href_prefix="/my/prefix"
    )
    entity_site_id = scope.site_id + 17
    changed_time = datetime(2023, 8, 9, 1, 2, 3)

    mapped = DERAvailabilityMapper.map_from_request(changed_time, expected)
    assert isinstance(mapped, SiteDERAvailability)
    assert mapped.changed_time == changed_time

    actual = DERAvailabilityMapper.map_to_response(scope, mapped, entity_site_id)
    assert isinstance(actual, DERAvailability)

    assert_class_instance_equality(
        DERAvailability,
        expected,
        actual,
        ignored_properties=set(["href", "readingTime", "subscribable", "type"]),
    )
    assert actual.href.startswith("/my/prefix")
    assert f"/{entity_site_id}" in actual.href
    assert f"/{scope.display_site_id}" not in actual.href, "Should be using the entity site ID in the href"
    assert f"/{scope.site_id}" not in actual.href, "Should be using the entity site ID in the href"
    assert_datetime_equal(changed_time, actual.readingTime)


@pytest.mark.parametrize("optional_is_none", [True, False])
def test_der_status_roundtrip(optional_is_none: bool):
    """Tests that DERStatus mapping is reversible"""
    expected: DERStatus = generate_class_instance(
        DERStatus, seed=101, optional_is_none=optional_is_none, generate_relationships=True
    )
    if not optional_is_none:
        expected.alarmStatus = to_hex_binary(
            AlarmStatusType.DER_FAULT_EMERGENCY_LOCAL | AlarmStatusType.DER_FAULT_OVER_FREQUENCY
        )
        expected.manufacturerStatus.value = "lilval"
        if expected.genConnectStatus:
            expected.genConnectStatus.value = to_hex_binary(ConnectStatusType.CONNECTED | ConnectStatusType.AVAILABLE)
        if expected.storConnectStatus:
            expected.storConnectStatus.value = to_hex_binary(
                ConnectStatusType.OPERATING | ConnectStatusType.FAULT_ERROR
            )

    scope: DeviceOrAggregatorRequestScope = generate_class_instance(
        DeviceOrAggregatorRequestScope, site_id=9875, href_prefix="/my/prefix"
    )
    entity_site_id = scope.site_id + 17
    changed_time = datetime(2023, 8, 9, 1, 2, 3)

    mapped = DERStatusMapper.map_from_request(changed_time, expected)
    assert isinstance(mapped, SiteDERStatus)
    assert mapped.changed_time == changed_time

    actual = DERStatusMapper.map_to_response(scope, mapped, entity_site_id)
    assert isinstance(actual, DERStatus)

    assert_class_instance_equality(
        DERStatus,
        expected,
        actual,
        ignored_properties=set(["href", "readingTime", "subscribable", "type"]),
    )
    assert actual.href.startswith("/my/prefix")
    assert f"/{entity_site_id}" in actual.href
    assert f"/{scope.display_site_id}" not in actual.href, "Should be using the entity site ID in the href"
    assert f"/{scope.site_id}" not in actual.href, "Should be using the entity site ID in the href"
    assert_datetime_equal(changed_time, actual.readingTime)


@pytest.mark.parametrize("optional_is_none", [True, False])
def test_der_capability_roundtrip(optional_is_none: bool):
    """Tests that DERCapability mapping is reversible"""
    expected: DERCapability = generate_class_instance(
        DERCapability, seed=101, optional_is_none=optional_is_none, generate_relationships=True
    )
    expected.modesSupported = to_hex_binary(DERControlType.OP_MOD_CONNECT | DERControlType.OP_MOD_FREQ_DROOP)
<<<<<<< HEAD
    scope: DeviceOrAggregatorRequestScope = generate_class_instance(
        DeviceOrAggregatorRequestScope, seed=1991, href_prefix="/my/prefix"
    )
    entity_site_id = scope.site_id + 17
=======
    expected.doeModesSupported = to_hex_binary(DOESupportedMode.OP_MOD_EXPORT_LIMIT_W)
    site_id = 9876
    rs_params = RequestStateParameters(111, None, "/my/prefix")
>>>>>>> fc3fffb6
    changed_time = datetime(2023, 8, 9, 1, 2, 3)

    mapped = DERCapabilityMapper.map_from_request(changed_time, expected)
    assert isinstance(mapped, SiteDERRating)
    assert mapped.changed_time == changed_time

    actual = DERCapabilityMapper.map_to_response(scope, mapped, entity_site_id)
    assert isinstance(actual, DERCapability)

    assert_class_instance_equality(
        DERCapability,
        expected,
        actual,
        ignored_properties=set(["href", "subscribable", "type"]),
    )
    assert actual.href.startswith("/my/prefix")
    assert f"/{entity_site_id}" in actual.href
    assert f"/{scope.display_site_id}" not in actual.href, "Should be using the entity site ID in the href"
    assert f"/{scope.site_id}" not in actual.href, "Should be using the entity site ID in the href"


@pytest.mark.parametrize("optional_is_none", [True, False])
def test_der_settings_roundtrip(optional_is_none: bool):
    """Tests that DERSettings mapping is reversible"""
    expected: DERSettings = generate_class_instance(
        DERSettings, seed=101, optional_is_none=optional_is_none, generate_relationships=True
    )
    expected.modesEnabled = to_hex_binary(DERControlType.OP_MOD_HFRT_MAY_TRIP | DERControlType.OP_MOD_FREQ_DROOP)
<<<<<<< HEAD
    scope: DeviceOrAggregatorRequestScope = generate_class_instance(
        DeviceOrAggregatorRequestScope, seed=9876, href_prefix="/my/prefix"
    )
    entity_site_id = scope.site_id + 17
=======
    expected.doeModesEnabled = to_hex_binary(DOESupportedMode.OP_MOD_EXPORT_LIMIT_W)
    site_id = 9876
    rs_params = RequestStateParameters(111, None, "/my/prefix")
>>>>>>> fc3fffb6
    changed_time = datetime(2023, 8, 9, 1, 2, 4)

    mapped = DERSettingMapper.map_from_request(changed_time, expected)
    assert isinstance(mapped, SiteDERSetting)
    assert mapped.changed_time == changed_time

    actual = DERSettingMapper.map_to_response(scope, mapped, entity_site_id)
    assert isinstance(actual, DERSettings)

    assert_class_instance_equality(
        DERSettings,
        expected,
        actual,
        ignored_properties=set(["href", "subscribable", "type", "updatedTime"]),
    )
    assert actual.href.startswith("/my/prefix")
    assert f"/{entity_site_id}" in actual.href
    assert f"/{scope.display_site_id}" not in actual.href, "Should be using the entity site ID in the href"
    assert f"/{scope.site_id}" not in actual.href, "Should be using the entity site ID in the href"
    assert_datetime_equal(changed_time, actual.updatedTime)<|MERGE_RESOLUTION|>--- conflicted
+++ resolved
@@ -177,16 +177,11 @@
         DERCapability, seed=101, optional_is_none=optional_is_none, generate_relationships=True
     )
     expected.modesSupported = to_hex_binary(DERControlType.OP_MOD_CONNECT | DERControlType.OP_MOD_FREQ_DROOP)
-<<<<<<< HEAD
+    expected.doeModesSupported = to_hex_binary(DOESupportedMode.OP_MOD_EXPORT_LIMIT_W)
     scope: DeviceOrAggregatorRequestScope = generate_class_instance(
         DeviceOrAggregatorRequestScope, seed=1991, href_prefix="/my/prefix"
     )
     entity_site_id = scope.site_id + 17
-=======
-    expected.doeModesSupported = to_hex_binary(DOESupportedMode.OP_MOD_EXPORT_LIMIT_W)
-    site_id = 9876
-    rs_params = RequestStateParameters(111, None, "/my/prefix")
->>>>>>> fc3fffb6
     changed_time = datetime(2023, 8, 9, 1, 2, 3)
 
     mapped = DERCapabilityMapper.map_from_request(changed_time, expected)
@@ -215,16 +210,11 @@
         DERSettings, seed=101, optional_is_none=optional_is_none, generate_relationships=True
     )
     expected.modesEnabled = to_hex_binary(DERControlType.OP_MOD_HFRT_MAY_TRIP | DERControlType.OP_MOD_FREQ_DROOP)
-<<<<<<< HEAD
+    expected.doeModesEnabled = to_hex_binary(DOESupportedMode.OP_MOD_EXPORT_LIMIT_W)
     scope: DeviceOrAggregatorRequestScope = generate_class_instance(
         DeviceOrAggregatorRequestScope, seed=9876, href_prefix="/my/prefix"
     )
     entity_site_id = scope.site_id + 17
-=======
-    expected.doeModesEnabled = to_hex_binary(DOESupportedMode.OP_MOD_EXPORT_LIMIT_W)
-    site_id = 9876
-    rs_params = RequestStateParameters(111, None, "/my/prefix")
->>>>>>> fc3fffb6
     changed_time = datetime(2023, 8, 9, 1, 2, 4)
 
     mapped = DERSettingMapper.map_from_request(changed_time, expected)
