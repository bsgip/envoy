--- conflicted
+++ resolved
@@ -19,13 +19,8 @@
 from envoy.server.mapper.csip_aus.doe import DERControlListSource, DERControlMapper, DERProgramMapper
 from envoy.server.model.archive.doe import ArchiveDynamicOperatingEnvelope
 from envoy.server.model.config.default_doe import DefaultDoeConfiguration
-<<<<<<< HEAD
-from envoy.server.model.constants import DOE_DECIMAL_PLACES, DOE_DECIMAL_POWER
 from envoy.server.model.doe import DynamicOperatingEnvelope, SiteControlGroup
 from envoy.server.model.site import DefaultSiteControl
-=======
-from envoy.server.model.doe import DynamicOperatingEnvelope
->>>>>>> 7c7c1194
 from envoy.server.request_scope import BaseRequestScope, DeviceOrAggregatorRequestScope
 
 
@@ -72,11 +67,7 @@
         DeviceOrAggregatorRequestScope, seed=1001, href_prefix="/foo/bar"
     )
 
-<<<<<<< HEAD
-    result_all_set = DERControlMapper.map_to_response(scope, site_control_group_id, doe, now)
-=======
-    result_all_set = DERControlMapper.map_to_response(scope, doe, -4)
->>>>>>> 7c7c1194
+    result_all_set = DERControlMapper.map_to_response(scope, site_control_group_id, doe, -4, now)
     assert result_all_set is not None
     assert isinstance(result_all_set, DERControlResponse)
     assert result_all_set.interval.start == doe.start_time.timestamp()
@@ -84,26 +75,17 @@
     assert isinstance(result_all_set.DERControlBase_, DERControlBase)
     assert result_all_set.href.startswith(scope.href_prefix)
     assert f"/{scope.display_site_id}" in result_all_set.href
-<<<<<<< HEAD
     assert f"/{site_control_group_id}" in result_all_set.href
-    assert result_all_set.DERControlBase_.opModImpLimW.multiplier == -DOE_DECIMAL_PLACES
-    assert result_all_set.DERControlBase_.opModExpLimW.multiplier == -DOE_DECIMAL_PLACES
-    assert result_all_set.DERControlBase_.opModImpLimW.value == int(doe.import_limit_active_watts * DOE_DECIMAL_POWER)
-    assert result_all_set.DERControlBase_.opModExpLimW.value == int(doe.export_limit_watts * DOE_DECIMAL_POWER)
-    assert result_all_set.DERControlBase_.opModGenLimW.multiplier == -DOE_DECIMAL_PLACES
-    assert result_all_set.DERControlBase_.opModLoadLimW.multiplier == -DOE_DECIMAL_PLACES
-    assert result_all_set.DERControlBase_.opModGenLimW.value == int(
-        doe.generation_limit_active_watts * DOE_DECIMAL_POWER
-    )
-    assert result_all_set.DERControlBase_.opModLoadLimW.value == int(doe.load_limit_active_watts * DOE_DECIMAL_POWER)
-    assert result_all_set.DERControlBase_.opModConnect == doe.set_connected
-    assert result_all_set.DERControlBase_.opModEnergize == doe.set_energized
-=======
     assert result_all_set.DERControlBase_.opModImpLimW.multiplier == -4
     assert result_all_set.DERControlBase_.opModExpLimW.multiplier == -4
     assert result_all_set.DERControlBase_.opModImpLimW.value == int(doe.import_limit_active_watts * 10000)
     assert result_all_set.DERControlBase_.opModExpLimW.value == int(doe.export_limit_watts * 10000)
->>>>>>> 7c7c1194
+    assert result_all_set.DERControlBase_.opModGenLimW.multiplier == -4
+    assert result_all_set.DERControlBase_.opModLoadLimW.multiplier == -4
+    assert result_all_set.DERControlBase_.opModGenLimW.value == int(doe.generation_limit_active_watts * 10000)
+    assert result_all_set.DERControlBase_.opModLoadLimW.value == int(doe.load_limit_active_watts * 10000)
+    assert result_all_set.DERControlBase_.opModConnect == doe.set_connected
+    assert result_all_set.DERControlBase_.opModEnergize == doe.set_energized
     assert result_all_set.randomizeStart == doe.randomize_start_seconds
 
     # Event status parsing is a little complex - this tries to check all the options
@@ -120,11 +102,7 @@
             assert result_all_set.EventStatus_.currentStatus == EventStatusType.Scheduled
         assert result_all_set.EventStatus_.dateTime == int(doe.changed_time.timestamp())
 
-<<<<<<< HEAD
-    result_optional = DERControlMapper.map_to_response(scope, site_control_group_id, doe_opt, now)
-=======
-    result_optional = DERControlMapper.map_to_response(scope, doe_opt, -3)
->>>>>>> 7c7c1194
+    result_optional = DERControlMapper.map_to_response(scope, site_control_group_id, doe_opt, -3, now)
     assert result_optional is not None
     assert isinstance(result_optional, DERControlResponse)
     assert result_optional.interval.start == doe_opt.start_time.timestamp()
@@ -132,7 +110,6 @@
     assert isinstance(result_optional.DERControlBase_, DERControlBase)
     assert result_optional.href.startswith(scope.href_prefix)
     assert f"/{scope.display_site_id}" in result_optional.href
-<<<<<<< HEAD
     assert f"/{site_control_group_id}" in result_optional.href
     assert result_optional.DERControlBase_.opModImpLimW is None
     assert result_optional.DERControlBase_.opModExpLimW is None
@@ -141,13 +118,6 @@
     assert result_optional.DERControlBase_.opModConnect is None
     assert result_optional.DERControlBase_.opModEnergize is None
     assert result_optional.randomizeStart == randomize_seconds
-=======
-    assert result_optional.DERControlBase_.opModImpLimW.multiplier == -3
-    assert result_optional.DERControlBase_.opModExpLimW.multiplier == -3
-    assert result_optional.DERControlBase_.opModImpLimW.value == int(doe_opt.import_limit_active_watts * 1000)
-    assert result_optional.DERControlBase_.opModExpLimW.value == int(doe_opt.export_limit_watts * 1000)
-    assert result_optional.randomizeStart is None
->>>>>>> 7c7c1194
 
     if isinstance(doe_opt, ArchiveDynamicOperatingEnvelope) and doe_opt.deleted_time is not None:
         if randomize_seconds:
@@ -208,11 +178,7 @@
     )
 
     result = DERControlMapper.map_to_list_response(
-<<<<<<< HEAD
-        scope, site_control_group_id, all_does, doe_count, DERControlListSource.DER_CONTROL_LIST, now
-=======
-        scope, all_does, site_count, DERControlListSource.DER_CONTROL_LIST, 1
->>>>>>> 7c7c1194
+        scope, site_control_group_id, all_does, doe_count, DERControlListSource.DER_CONTROL_LIST, 1, now
     )
     assert result is not None
     assert isinstance(result, DERControlListResponse)
@@ -223,17 +189,11 @@
         all_does
     ), f"Expected {len(all_does)} unique mrid's in the children"
     assert str(scope.display_site_id) in result.href
-<<<<<<< HEAD
     assert f"/{site_control_group_id}" in result.href
+    assert result.DERControl[0].DERControlBase_.opModGenLimW.multiplier == 1
 
     empty_result = DERControlMapper.map_to_list_response(
-        scope, site_control_group_id, [], doe_count, DERControlListSource.ACTIVE_DER_CONTROL_LIST, now
-=======
-    assert result.DERControl[0].DERControlBase_.opModGenLimW.multiplier == 1
-
-    empty_result = DERControlMapper.map_to_list_response(
-        scope, [], site_count, DERControlListSource.ACTIVE_DER_CONTROL_LIST, 1
->>>>>>> 7c7c1194
+        scope, site_control_group_id, [], doe_count, DERControlListSource.ACTIVE_DER_CONTROL_LIST, 1, now
     )
     assert empty_result is not None
     assert isinstance(empty_result, DERControlListResponse)
@@ -306,7 +266,6 @@
     assert isinstance(result.ActiveDERControlListLink, ListLink)
     assert result.ActiveDERControlListLink.href
     assert result.DefaultDERControlLink is None
-<<<<<<< HEAD
     assert f"/{site_control_group_id}" in result.href
 
 
@@ -346,54 +305,15 @@
     default_doe: Optional[DefaultSiteControl],
 ):
     """Shows that encoding a list of site_control_groups works with various counts"""
-=======
-
-
-def test_map_derp_doe_program_list_response_no_default_doe():
-    """Simple sanity check on the mapper to ensure nothing is raised when creating this static obj"""
-    total_does = 456
     scope: DeviceOrAggregatorRequestScope = generate_class_instance(DeviceOrAggregatorRequestScope)
 
-    result = DERProgramMapper.doe_program_list_response(scope, total_does, None, 3)
+    result = DERProgramMapper.doe_program_list_response(
+        scope, control_groups_with_counts, total_control_groups, 3, default_doe
+    )
     assert result is not None
     assert isinstance(result, DERProgramListResponse)
     assert result.href
-    assert result.DERProgram is not None
-    assert_list_type(DERProgramResponse, result.DERProgram, 1)
-    assert result.all_ == 1
-    assert result.results == 1
     assert result.pollRate == 3
-
-    # Default not specified
-    assert result.DERProgram[0].DefaultDERControlLink is None
-    assert result.DERProgram[0].ActiveDERControlListLink is not None
-
-
-def test_map_derp_doe_program_list_response_with_default_doe():
-    """Simple sanity check on the mapper to ensure nothing is raised when creating this static obj"""
-    total_does = 456
->>>>>>> 7c7c1194
-    scope: DeviceOrAggregatorRequestScope = generate_class_instance(DeviceOrAggregatorRequestScope)
-
-<<<<<<< HEAD
-    result = DERProgramMapper.doe_program_list_response(
-        scope, control_groups_with_counts, total_control_groups, default_doe
-    )
-    assert result is not None
-    assert isinstance(result, DERProgramListResponse)
-    assert result.href
-=======
-    result = DERProgramMapper.doe_program_list_response(scope, total_does, default_doe, 4)
-    assert result is not None
-    assert isinstance(result, DERProgramListResponse)
-    assert result.href
-    assert result.DERProgram is not None
-    assert len(result.DERProgram) == 1
-    assert all([isinstance(p, DERProgramResponse) for p in result.DERProgram])
-    assert result.all_ == 1
-    assert result.results == 1
-    assert result.pollRate == 4
->>>>>>> 7c7c1194
 
     assert result.all_ == total_control_groups
     if len(control_groups_with_counts) == 0:
@@ -425,11 +345,6 @@
     doe.dynamic_operating_envelope_id = site_id  # intentionally the same as site_id
     now = datetime(2022, 11, 3, tzinfo=timezone.utc)
 
-<<<<<<< HEAD
     program = DERProgramMapper.doe_program_response(scope, 999, site_control_group, None)
-    control = DERControlMapper.map_to_response(scope, site_control_group.site_control_group_id, doe, now)
-=======
-    program = DERProgramMapper.doe_program_response(scope, 999, None)
-    control = DERControlMapper.map_to_response(scope, doe, 1)
->>>>>>> 7c7c1194
+    control = DERControlMapper.map_to_response(scope, site_control_group.site_control_group_id, doe, 1, now)
     assert program.mRID != control.mRID