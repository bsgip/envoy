from http import HTTPStatus
from typing import Any, Optional

import pytest
from httpx import AsyncClient

from tests.integration.http import HTTPMethod
from tests.integration.response import assert_response_header, run_basic_unauthorised_tests

EMPTY_XML_DOC = '<?xml version="1.0" encoding="UTF-8"?>\n<tag/>'


@pytest.mark.parametrize(
    "request_content",
<<<<<<< HEAD
    [(["GET"], "/tm", None),
     (["GET", "HEAD"], "/edev/1", None),
     (["GET", "HEAD"], "/edev", None),
     (["POST"], "/edev", EMPTY_XML_DOC),
     (["GET", "HEAD"], "/edev/1/cp", None),
     (["POST", "PUT"], "/edev/1/cp", EMPTY_XML_DOC)]
)
@pytest.mark.anyio
async def test_get_resource_unauthorised(request_content: tuple[list[str], str, Optional[Any]], client: AsyncClient):
    """Runs through the basic unauthorised tests for all parametized requests"""
    (methods, uri, body) = request_content
    for method in methods:
        await run_basic_unauthorised_tests(client, uri, method=method, body=body)
=======
    [("GET", "/tm", None),
     ("GET", "/edev/1", None),
     ("HEAD", "/edev/1", None),
     ("GET", "/edev", None),
     ("HEAD", "/edev", None),
     ("POST", "/edev", EMPTY_XML_DOC)],
)
@pytest.mark.anyio
async def test_get_resource_unauthorised(request_content: tuple[str, str, Optional[Any]], client: AsyncClient):
    """Runs through the basic unauthorised tests for all parametized requests"""
    (method, uri, body) = request_content
    await run_basic_unauthorised_tests(client, uri, method=method, body=body)
>>>>>>> dda3be95


@pytest.mark.parametrize(
    "uri,invalid_methods",
    [
        ("/tm", [HTTPMethod.PUT, HTTPMethod.DELETE, HTTPMethod.POST, HTTPMethod.PATCH]),
        ("/edev/1", [HTTPMethod.PUT, HTTPMethod.POST, HTTPMethod.PATCH]),
        ("/edev", [HTTPMethod.PATCH, HTTPMethod.DELETE]),
<<<<<<< HEAD
        ("/edev/1/cp", [HTTPMethod.PATCH, HTTPMethod.DELETE]),
=======
>>>>>>> dda3be95
    ],
)
@pytest.mark.anyio
async def test_resource_with_invalid_methods(
    uri: str, invalid_methods: list[HTTPMethod], client: AsyncClient, valid_headers: dict
):
    http_method_to_client_function_mapping = {
        HTTPMethod.DELETE: client.delete,
        HTTPMethod.GET: client.get,
        HTTPMethod.HEAD: client.head,
        HTTPMethod.POST: client.post,
        HTTPMethod.PATCH: client.patch,
        HTTPMethod.PUT: client.put,
    }
    for http_method in invalid_methods:
        client_function = http_method_to_client_function_mapping[http_method]
        response = await client_function(uri, headers=valid_headers)
        assert_response_header(response, HTTPStatus.METHOD_NOT_ALLOWED, expected_content_type=None)<|MERGE_RESOLUTION|>--- conflicted
+++ resolved
@@ -9,10 +9,11 @@
 
 EMPTY_XML_DOC = '<?xml version="1.0" encoding="UTF-8"?>\n<tag/>'
 
+EMPTY_XML_DOC = '<?xml version="1.0" encoding="UTF-8"?>\n<tag/>'
+
 
 @pytest.mark.parametrize(
     "request_content",
-<<<<<<< HEAD
     [(["GET"], "/tm", None),
      (["GET", "HEAD"], "/edev/1", None),
      (["GET", "HEAD"], "/edev", None),
@@ -26,20 +27,6 @@
     (methods, uri, body) = request_content
     for method in methods:
         await run_basic_unauthorised_tests(client, uri, method=method, body=body)
-=======
-    [("GET", "/tm", None),
-     ("GET", "/edev/1", None),
-     ("HEAD", "/edev/1", None),
-     ("GET", "/edev", None),
-     ("HEAD", "/edev", None),
-     ("POST", "/edev", EMPTY_XML_DOC)],
-)
-@pytest.mark.anyio
-async def test_get_resource_unauthorised(request_content: tuple[str, str, Optional[Any]], client: AsyncClient):
-    """Runs through the basic unauthorised tests for all parametized requests"""
-    (method, uri, body) = request_content
-    await run_basic_unauthorised_tests(client, uri, method=method, body=body)
->>>>>>> dda3be95
 
 
 @pytest.mark.parametrize(
@@ -48,10 +35,7 @@
         ("/tm", [HTTPMethod.PUT, HTTPMethod.DELETE, HTTPMethod.POST, HTTPMethod.PATCH]),
         ("/edev/1", [HTTPMethod.PUT, HTTPMethod.POST, HTTPMethod.PATCH]),
         ("/edev", [HTTPMethod.PATCH, HTTPMethod.DELETE]),
-<<<<<<< HEAD
         ("/edev/1/cp", [HTTPMethod.PATCH, HTTPMethod.DELETE]),
-=======
->>>>>>> dda3be95
     ],
 )
 @pytest.mark.anyio
