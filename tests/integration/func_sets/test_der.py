from datetime import datetime, timezone
from http import HTTPStatus
from typing import Optional

import pytest
from assertical.asserts.generator import assert_class_instance_equality
from assertical.asserts.time import assert_datetime_equal, assert_nowish
from assertical.fake.generator import generate_class_instance
from assertical.fixtures.postgres import generate_async_session
from envoy_schema.server.schema import uri
from envoy_schema.server.schema.sep2.der import (
    DER,
    DERAvailability,
    DERCapability,
    DERListResponse,
    DERProgramListResponse,
    DERSettings,
    DERStatus,
)
from freezegun import freeze_time
from httpx import AsyncClient
from sqlalchemy import func, select
from sqlalchemy.ext.asyncio import AsyncSession

from envoy.server.manager.der import PUBLIC_SITE_DER_ID
from envoy.server.model.site import SiteDER, SiteDERAvailability, SiteDERRating, SiteDERSetting, SiteDERStatus
from tests.integration.request import build_paging_params
from tests.integration.response import assert_error_response, assert_response_header, read_response_body_string


@pytest.mark.parametrize(
    "site_id, start, limit, after, expected_sub_ids",
    [
        (1, 0, 99, None, [PUBLIC_SITE_DER_ID]),
        (2, 0, 99, None, [PUBLIC_SITE_DER_ID]),
        (4, 0, 99, None, [PUBLIC_SITE_DER_ID]),  # Has no site_der (will use the virtual element instead)
        (1, 0, 99, datetime(2024, 3, 14, 5, 55, 44, tzinfo=timezone.utc), [PUBLIC_SITE_DER_ID]),
        (1, 0, 99, datetime(2024, 3, 14, 5, 55, 45, tzinfo=timezone.utc), []),
        (1, 1, 99, None, []),
        (1, None, None, None, [PUBLIC_SITE_DER_ID]),
    ],
)
@pytest.mark.anyio
async def test_get_der_list(
    client: AsyncClient,
    valid_headers: dict,
    site_id: int,
    start: Optional[int],
    limit: Optional[int],
    after: Optional[datetime],
    expected_sub_ids: list[int],
):
    """Simple test of pagination"""

    # Arrange
    der_id = PUBLIC_SITE_DER_ID
    der_list_uri = uri.DERListUri.format(site_id=site_id, der_id=der_id) + build_paging_params(
        start=start, limit=limit, changed_after=after
    )

    # Act
    response = await client.get(der_list_uri, headers=valid_headers)

    # Assert
    assert_response_header(response, HTTPStatus.OK)
    body = read_response_body_string(response)
    assert len(body) > 0

    parsed_response: DERListResponse = DERListResponse.from_xml(body)
    assert parsed_response.href == uri.DERListUri.format(site_id=site_id, der_id=der_id)
    assert parsed_response.results == len(expected_sub_ids)

    if len(expected_sub_ids) > 0:
        assert len(parsed_response.DER_) == len(expected_sub_ids)
        assert all(d.href == uri.DERUri.format(site_id=site_id, der_id=der_id) for d in parsed_response.DER_)
    else:
        assert parsed_response.DER_ is None


@pytest.mark.parametrize(
    "site_id, expected_der_id",
    [
        (1, PUBLIC_SITE_DER_ID),
        (2, PUBLIC_SITE_DER_ID),
        (3, None),
        (4, PUBLIC_SITE_DER_ID),
    ],
)
@pytest.mark.anyio
async def test_get_der(
    client: AsyncClient,
    valid_headers: dict,
    site_id: int,
    expected_der_id: Optional[int],
):
    """Simple test of fetch"""

    # Arrange
    der_id = PUBLIC_SITE_DER_ID
    der_uri = uri.DERUri.format(site_id=site_id, der_id=der_id)

    # Act
    response = await client.get(der_uri, headers=valid_headers)

    # Assert
    if expected_der_id is None:
        assert_response_header(response, HTTPStatus.NOT_FOUND)
        assert_error_response(response)
    else:
        assert_response_header(response, HTTPStatus.OK)
        body = read_response_body_string(response)
        assert len(body) > 0

        parsed_response: DER = DER.from_xml(body)
        assert parsed_response.href == der_uri


@pytest.mark.parametrize(
    "site_id, has_entity",
    [
        (1, True),
        (2, False),
        (3, False),
        (4, False),
    ],
)
@pytest.mark.anyio
async def test_get_der_sub_entities(
    client: AsyncClient,
    valid_headers: dict,
    site_id: int,
    has_entity: bool,
):
    """Simple test of fetch on DER Availability, Capability, Setting, Status. Unit test coverage
    will ensure the specifics in greater detail"""

    der_id = PUBLIC_SITE_DER_ID

    # Availability
    availability_uri = uri.DERAvailabilityUri.format(site_id=site_id, der_id=der_id)
    response = await client.get(availability_uri, headers=valid_headers)
    if has_entity:
        assert_response_header(response, HTTPStatus.OK)
        body = read_response_body_string(response)
        assert len(body) > 0
        availability: DERAvailability = DERAvailability.from_xml(body)
        assert availability.href == availability_uri
    else:
        assert_response_header(response, HTTPStatus.NOT_FOUND)
        assert_error_response(response)

    # Capability
    capability_uri = uri.DERCapabilityUri.format(site_id=site_id, der_id=der_id)
    response = await client.get(capability_uri, headers=valid_headers)
    if has_entity:
        assert_response_header(response, HTTPStatus.OK)
        body = read_response_body_string(response)
        assert len(body) > 0
        capability: DERCapability = DERCapability.from_xml(body)
        assert capability.href == capability_uri
    else:
        assert_response_header(response, HTTPStatus.NOT_FOUND)
        assert_error_response(response)

    # Setting
    setting_uri = uri.DERSettingsUri.format(site_id=site_id, der_id=der_id)
    response = await client.get(setting_uri, headers=valid_headers)
    if has_entity:
        assert_response_header(response, HTTPStatus.OK)
        body = read_response_body_string(response)
        assert len(body) > 0
        settings: DERSettings = DERSettings.from_xml(body)
        assert settings.href == setting_uri
    else:
        assert_response_header(response, HTTPStatus.NOT_FOUND)
        assert_error_response(response)

    # Status
    status_uri = uri.DERStatusUri.format(site_id=site_id, der_id=der_id)
    response = await client.get(status_uri, headers=valid_headers)
    if has_entity:
        assert_response_header(response, HTTPStatus.OK)
        body = read_response_body_string(response)
        assert len(body) > 0
        status: DERStatus = DERStatus.from_xml(body)
        assert status.href == status_uri
    else:
        assert_response_header(response, HTTPStatus.NOT_FOUND)
        assert_error_response(response)


async def snapshot_sub_entity_count(session: AsyncSession, sub_entity_type: type) -> int:
    return (await session.execute(select(func.count()).select_from(sub_entity_type))).scalar_one()


async def snapshot_sub_entity_changed_created_changed_time(
    session: AsyncSession, sub_entity_type: type, site_id: int
) -> tuple[datetime, datetime]:
    """Fetches the created/changed times for the subentity associated with site_id"""
    stmt = (
        select(sub_entity_type.created_time, sub_entity_type.changed_time)
        .join(SiteDER)
        .where(SiteDER.site_id == site_id)
    )
    return (await session.execute(stmt)).one()


async def assert_sub_entity_count(
    session: AsyncSession,
    site_id: int,
    sub_entity_type: type,
    before_count: int,
    expected_not_found: bool,
    expected_update: bool,
):
    after_count = await snapshot_sub_entity_count(session, sub_entity_type)

    if expected_not_found:
        assert before_count == after_count
        return

    # If there is a sub entity - fetch the changed/created dates to also validate
    created_time, changed_time = await snapshot_sub_entity_changed_created_changed_time(
        session, sub_entity_type, site_id
    )
    if expected_update:
        assert before_count == after_count
        assert_nowish(changed_time)
        assert_datetime_equal(created_time, datetime(2000, 1, 1, tzinfo=timezone.utc))  # unchanged
    else:
        assert (before_count + 1) == after_count
        assert_nowish(changed_time)
        assert_nowish(created_time)


@pytest.mark.parametrize(
    "site_id, expected_not_found, expected_update",
    [
        (1, False, True),
        (2, False, False),
        (3, True, False),
        (4, False, False),
    ],
)
@pytest.mark.anyio
async def test_roundtrip_upsert_der_availability(
    pg_base_config,
    client: AsyncClient,
    valid_headers: dict,
    site_id: int,
    expected_not_found: bool,
    expected_update: bool,
):
    """Simple test of insert/update on DER Availability."""

    der_id = PUBLIC_SITE_DER_ID

    async with generate_async_session(pg_base_config) as session:
        before_count = await snapshot_sub_entity_count(session, SiteDERAvailability)

    # Availability
    availability_uri = uri.DERAvailabilityUri.format(site_id=site_id, der_id=der_id)
    availability: DERAvailability = generate_class_instance(DERAvailability, seed=2001, generate_relationships=True)
    response = await client.put(
        availability_uri,
        headers=valid_headers,
        content=availability.to_xml(skip_empty=False, exclude_none=True, exclude_unset=True),
    )
    if expected_not_found:
        assert_response_header(response, HTTPStatus.NOT_FOUND)
        assert_error_response(response)
    else:
        # Now fetch the value we just sent and validate it round tripped OK
        response = await client.get(availability_uri, headers=valid_headers)
        assert_response_header(response, HTTPStatus.OK)
        actual_availability: DERAvailability = DERAvailability.from_xml(read_response_body_string(response))

        assert_class_instance_equality(
            DERAvailability,
            availability,
            actual_availability,
            ignored_properties=set(["href", "subscribable", "type", "readingTime"]),
        )
        assert_nowish(actual_availability.readingTime)  # Should be set to server time

    async with generate_async_session(pg_base_config) as session:
        await assert_sub_entity_count(
            session, site_id, SiteDERAvailability, before_count, expected_not_found, expected_update
        )


@pytest.mark.parametrize(
    "site_id, expected_not_found, expected_update",
    [
        (1, False, True),
        (2, False, False),
        (3, True, False),
        (4, False, False),
    ],
)
@pytest.mark.anyio
async def test_roundtrip_upsert_der_capability(
    pg_base_config,
    client: AsyncClient,
    valid_headers: dict,
    site_id: int,
    expected_not_found: bool,
    expected_update: bool,
):
    """Simple test of insert/update on DER Capability."""

    der_id = PUBLIC_SITE_DER_ID

    async with generate_async_session(pg_base_config) as session:
        before_count = await snapshot_sub_entity_count(session, SiteDERRating)

    # Capability
    capability_uri = uri.DERCapabilityUri.format(site_id=site_id, der_id=der_id)
    capability: DERCapability = generate_class_instance(DERCapability, seed=3001, generate_relationships=True)
<<<<<<< HEAD
    capability.modesSupported = "0"
    capability.doeModesSupported = "3"
    capability.vppModesSupported = "1"
=======
    capability.modesSupported = "00"
    capability.doeModesSupported = "03"
>>>>>>> bad1cd1d
    response = await client.put(
        capability_uri,
        headers=valid_headers,
        content=capability.to_xml(skip_empty=False, exclude_none=True, exclude_unset=True),
    )
    if expected_not_found:
        assert_response_header(response, HTTPStatus.NOT_FOUND)
        assert_error_response(response)
    else:
        # Now fetch the value we just sent and validate it round tripped OK
        response = await client.get(capability_uri, headers=valid_headers)
        assert_response_header(response, HTTPStatus.OK)
        actual_capability: DERCapability = DERCapability.from_xml(read_response_body_string(response))

        assert_class_instance_equality(
            DERCapability,
            capability,
            actual_capability,
            ignored_properties=set(["href", "subscribable", "type"]),
        )

    async with generate_async_session(pg_base_config) as session:
        await assert_sub_entity_count(
            session, site_id, SiteDERRating, before_count, expected_not_found, expected_update
        )


@pytest.mark.parametrize(
    "site_id, expected_not_found, expected_update",
    [
        (1, False, True),
        (2, False, False),
        (3, True, False),
        (4, False, False),
    ],
)
@pytest.mark.anyio
async def test_roundtrip_upsert_der_setting(
    pg_base_config,
    client: AsyncClient,
    valid_headers: dict,
    site_id: int,
    expected_not_found: bool,
    expected_update: bool,
):
    """Simple test of insert/update on DER Setting."""

    der_id = PUBLIC_SITE_DER_ID

    async with generate_async_session(pg_base_config) as session:
        before_count = await snapshot_sub_entity_count(session, SiteDERSetting)

    # Setting
    setting_uri = uri.DERSettingsUri.format(site_id=site_id, der_id=der_id)
    settings: DERSettings = generate_class_instance(DERSettings, seed=4001, generate_relationships=True)
<<<<<<< HEAD
    settings.modesEnabled = "0"
    settings.doeModesEnabled = "4"
    settings.vppModesEnabled = "1"
=======
    settings.modesEnabled = "00"
    settings.doeModesEnabled = "04"
>>>>>>> bad1cd1d
    response = await client.put(
        setting_uri,
        headers=valid_headers,
        content=settings.to_xml(skip_empty=False, exclude_none=True, exclude_unset=True),
    )
    if expected_not_found:
        assert_response_header(response, HTTPStatus.NOT_FOUND)
        assert_error_response(response)
    else:
        # Now fetch the value we just sent and validate it round tripped OK
        response = await client.get(setting_uri, headers=valid_headers)
        assert_response_header(response, HTTPStatus.OK)
        actual_settings: DERSettings = DERSettings.from_xml(read_response_body_string(response))

        assert_class_instance_equality(
            DERSettings,
            settings,
            actual_settings,
            ignored_properties=set(["href", "subscribable", "type", "updatedTime"]),
        )
        assert_nowish(actual_settings.updatedTime)  # Should be set to server time

    async with generate_async_session(pg_base_config) as session:
        await assert_sub_entity_count(
            session, site_id, SiteDERSetting, before_count, expected_not_found, expected_update
        )


@pytest.mark.parametrize(
    "site_id, expected_not_found, expected_update",
    [
        (1, False, True),
        (2, False, False),
        (3, True, False),
        (4, False, False),
    ],
)
@pytest.mark.anyio
async def test_roundtrip_upsert_der_status(
    pg_base_config,
    client: AsyncClient,
    valid_headers: dict,
    site_id: int,
    expected_not_found: bool,
    expected_update: bool,
):
    """Simple test of insert/update on DER Status."""

    der_id = PUBLIC_SITE_DER_ID

    async with generate_async_session(pg_base_config) as session:
        before_count = await snapshot_sub_entity_count(session, SiteDERStatus)

    # Status
    status_uri = uri.DERStatusUri.format(site_id=site_id, der_id=der_id)
    status: DERStatus = generate_class_instance(DERStatus, seed=13, generate_relationships=True)
    status.alarmStatus = "01"
    status.genConnectStatus.value = "02"
    status.storConnectStatus.value = "04"
    status.manufacturerStatus.value = "sts"
    response = await client.put(
        status_uri,
        headers=valid_headers,
        content=status.to_xml(skip_empty=False, exclude_none=True, exclude_unset=True),
    )
    if expected_not_found:
        assert_response_header(response, HTTPStatus.NOT_FOUND)
        assert_error_response(response)
    else:
        # Now fetch the value we just sent and validate it round tripped OK
        response = await client.get(status_uri, headers=valid_headers)
        assert_response_header(response, HTTPStatus.OK)
        actual_status: DERStatus = DERStatus.from_xml(read_response_body_string(response))

        assert_class_instance_equality(
            DERStatus,
            status,
            actual_status,
            ignored_properties=set(["href", "subscribable", "type", "readingTime"]),
        )
        assert_nowish(actual_status.readingTime)  # Should be set to server time

    async with generate_async_session(pg_base_config) as session:
        await assert_sub_entity_count(
            session, site_id, SiteDERStatus, before_count, expected_not_found, expected_update
        )


@pytest.mark.anyio
@pytest.mark.parametrize(
    "site_id, der_id, expected_doe_count",
    [
        (1, PUBLIC_SITE_DER_ID, 3),
        (1, PUBLIC_SITE_DER_ID + 1, None),  # invalid der_id
        (2, PUBLIC_SITE_DER_ID, 1),
        (3, PUBLIC_SITE_DER_ID, None),  # Belongs to agg 2
        (4, PUBLIC_SITE_DER_ID, 0),
        (5, PUBLIC_SITE_DER_ID, None),  # DNE
    ],
)
@freeze_time("2010-01-01")  # DOEs are time sensitive - set time far enough in the past to ensure all pass
async def test_get_associated_derprogram_list(
    client: AsyncClient,
    site_id: int,
    der_id: int,
    expected_doe_count: Optional[int],
    valid_headers: dict,
):
    """Tests getting DERPrograms for various sites/der and validates access constraints

    Being a virtual entity - we don't go too hard on validating the paging (it'll always
    be a single element or a 404)"""

    # Test a known site
    href = uri.AssociatedDERProgramListUri.format(site_id=site_id, der_id=der_id)
    query = href + build_paging_params(limit=99)
    response = await client.get(query, headers=valid_headers)

    if expected_doe_count is None:
        assert_response_header(response, HTTPStatus.NOT_FOUND)
        assert_error_response(response)
    else:
        assert_response_header(response, HTTPStatus.OK)
        body = read_response_body_string(response)
        assert len(body) > 0
        parsed_response: DERProgramListResponse = DERProgramListResponse.from_xml(body)
        assert parsed_response.all_ == 1
        assert parsed_response.results == 1
        assert parsed_response.DERProgram[0].DERControlListLink.all_ == expected_doe_count<|MERGE_RESOLUTION|>--- conflicted
+++ resolved
@@ -317,14 +317,9 @@
     # Capability
     capability_uri = uri.DERCapabilityUri.format(site_id=site_id, der_id=der_id)
     capability: DERCapability = generate_class_instance(DERCapability, seed=3001, generate_relationships=True)
-<<<<<<< HEAD
-    capability.modesSupported = "0"
-    capability.doeModesSupported = "3"
-    capability.vppModesSupported = "1"
-=======
     capability.modesSupported = "00"
     capability.doeModesSupported = "03"
->>>>>>> bad1cd1d
+    capability.vppModesSupported = "01"
     response = await client.put(
         capability_uri,
         headers=valid_headers,
@@ -380,14 +375,9 @@
     # Setting
     setting_uri = uri.DERSettingsUri.format(site_id=site_id, der_id=der_id)
     settings: DERSettings = generate_class_instance(DERSettings, seed=4001, generate_relationships=True)
-<<<<<<< HEAD
-    settings.modesEnabled = "0"
-    settings.doeModesEnabled = "4"
-    settings.vppModesEnabled = "1"
-=======
     settings.modesEnabled = "00"
     settings.doeModesEnabled = "04"
->>>>>>> bad1cd1d
+    settings.vppModesEnabled = "01"
     response = await client.put(
         setting_uri,
         headers=valid_headers,
