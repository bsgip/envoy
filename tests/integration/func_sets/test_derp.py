import urllib.parse
from datetime import date, datetime, timezone
from http import HTTPStatus
from typing import Any, Optional
from zoneinfo import ZoneInfo

import pytest
from httpx import AsyncClient

import envoy.server.schema.uri as uri
from envoy.server.model.doe import DOE_DECIMAL_PLACES
from envoy.server.schema.sep2.der import (
    DERControlListResponse,
    DERControlResponse,
    DERProgramListResponse,
    DERProgramResponse,
)
from tests.assert_time import assert_datetime_equal
from tests.data.certificates.certificate1 import TEST_CERTIFICATE_PEM as AGG_1_VALID_PEM
from tests.data.certificates.certificate4 import TEST_CERTIFICATE_PEM as AGG_2_VALID_PEM
from tests.integration.integration_server import cert_pem_header
from tests.integration.request import build_paging_params
from tests.integration.response import assert_error_response, assert_response_header, read_response_body_string


def generate_headers(cert: Any):
    return {cert_pem_header: urllib.parse.quote(cert)}


@pytest.fixture
def agg_1_headers():
    return generate_headers(AGG_1_VALID_PEM)


@pytest.fixture
def uri_derp_list_format():
    return uri.DERProgramListUri


@pytest.fixture
def uri_derp_doe_format():
    return uri.DERProgramUri


@pytest.fixture
def uri_derc_list_format():
    return uri.DERControlListUri


@pytest.fixture
def uri_derc_day_list_format():
    return uri.DERControlListByDateUri


BRISBANE_TZ = ZoneInfo("Australia/Brisbane")
LOS_ANGELES_TZ = ZoneInfo("America/Los_Angeles")


@pytest.mark.anyio
@pytest.mark.parametrize(
    "site_id, expected_doe_count",
    [
        (1, 3),
        (2, 1),
        (3, None),  # Belongs to agg 2
        (4, 0),
        (5, None),  # DNE
    ],
)
async def test_get_derprogram_list(
    client: AsyncClient,
    uri_derp_list_format,
    uri_derp_doe_format,
    uri_derc_list_format,
    site_id: int,
    expected_doe_count: Optional[int],
    agg_1_headers,
):
    """Tests getting DERPrograms for various sites and validates access constraints

    Being a virtual entity - we don't go too hard on validating the paging (it'll always
    be a single element or a 404)"""

    # Test a known site
    path = uri_derp_list_format.format(site_id=site_id) + build_paging_params(limit=99)
    response = await client.get(path, headers=agg_1_headers)

    if expected_doe_count is None:
        assert_response_header(response, HTTPStatus.NOT_FOUND)
        assert_error_response(response)
    else:
        assert_response_header(response, HTTPStatus.OK)
        body = read_response_body_string(response)
        assert len(body) > 0
        parsed_response: DERProgramListResponse = DERProgramListResponse.from_xml(body)
        assert parsed_response.href == uri_derp_list_format.format(site_id=site_id)
        assert parsed_response.all_ == 1
        assert parsed_response.results == 1
        assert len(parsed_response.DERProgram) == 1
        assert parsed_response.DERProgram[0].href == uri_derp_doe_format.format(site_id=site_id, der_program_id="doe")
        assert parsed_response.DERProgram[0].DERControlListLink.all_ == expected_doe_count
        assert parsed_response.DERProgram[0].DERControlListLink.href == uri_derc_list_format.format(site_id=site_id, der_program_id="doe")


@pytest.mark.anyio
@pytest.mark.parametrize(
    "site_id, expected_doe_count",
    [
        (1, 3),
        (2, 1),
        (3, None),  # Belongs to agg 2
        (4, 0),
        (5, None),  # DNE
    ],
)
async def get_derprogram_doe(
    client: AsyncClient,
    uri_derp_doe_format,
    uri_derc_list_format,
    site_id: int,
    expected_doe_count: Optional[int],
    agg_1_headers,
):
    """Tests getting DERPrograms for various sites and validates access constraints"""

<<<<<<< HEAD
    path = uri_derp_doe_format.format(site_id=site_id)
=======
    # Test a known site
    path = uri_derp_doe_format.format(site_id=site_id, der_program_id="doe")
>>>>>>> 4a5831bb
    response = await client.get(path, headers=agg_1_headers)

    if expected_doe_count is None:
        assert_response_header(response, HTTPStatus.NOT_FOUND)
        assert_error_response(response)
    else:
        assert_response_header(response, HTTPStatus.OK)
        body = read_response_body_string(response)
        assert len(body) > 0
        parsed_response: DERProgramResponse = DERProgramResponse.from_xml(body)
        assert parsed_response.href == uri_derp_doe_format.format(site_id=site_id, der_program_id="doe")
        assert parsed_response.DERControlListLink.all_ == expected_doe_count
        assert parsed_response.DERControlListLink.href == uri_derc_list_format.format(site_id=site_id, der_program_id="doe")


@pytest.mark.anyio
<<<<<<< HEAD
@pytest.mark.parametrize(
    "site_id, start, limit, changed_after, cert, expected_total, expected_does",
    [
        # testing pagination
        (
            1,
            None,
            99,
            None,
            AGG_1_VALID_PEM,
            3,
            [
                (datetime(2022, 5, 7, 1, 2, tzinfo=BRISBANE_TZ), 111, -122),
                (datetime(2022, 5, 7, 3, 4, tzinfo=BRISBANE_TZ), 211, -222),
                (datetime(2022, 5, 8, 1, 2, tzinfo=BRISBANE_TZ), 411, -422),
            ],
        ),
        (
            1,
            None,
            2,
            None,
            AGG_1_VALID_PEM,
            3,
            [
                (datetime(2022, 5, 7, 1, 2, tzinfo=BRISBANE_TZ), 111, -122),
                (datetime(2022, 5, 7, 3, 4, tzinfo=BRISBANE_TZ), 211, -222),
            ],
        ),
        (
            1,
            1,
            99,
            None,
            AGG_1_VALID_PEM,
            3,
            [
                (datetime(2022, 5, 7, 3, 4, tzinfo=BRISBANE_TZ), 211, -222),
                (datetime(2022, 5, 8, 1, 2, tzinfo=BRISBANE_TZ), 411, -422),
            ],
        ),
        (
            1,
            2,
            99,
            None,
            AGG_1_VALID_PEM,
            3,
            [
                (datetime(2022, 5, 8, 1, 2, tzinfo=BRISBANE_TZ), 411, -422),
            ],
        ),
        # testing filters
        (
            2,
            None,
            99,
            None,
            AGG_1_VALID_PEM,
            1,
            [
                (datetime(2022, 5, 7, 1, 2, tzinfo=BRISBANE_TZ), 311, -322),
            ],
        ),
        (
            1,
            None,
            99,
            datetime(2022, 5, 6, 11, 22, 32, tzinfo=timezone.utc),
            AGG_1_VALID_PEM,
            3,
            [
                (datetime(2022, 5, 7, 1, 2, tzinfo=BRISBANE_TZ), 111, -122),
                (datetime(2022, 5, 7, 3, 4, tzinfo=BRISBANE_TZ), 211, -222),
                (datetime(2022, 5, 8, 1, 2, tzinfo=BRISBANE_TZ), 411, -422),
            ],
        ),
        (
            1,
            None,
            99,
            datetime(2022, 5, 6, 11, 22, 34, tzinfo=timezone.utc),
            AGG_1_VALID_PEM,
            2,
            [
                (datetime(2022, 5, 7, 3, 4, tzinfo=BRISBANE_TZ), 211, -222),
                (datetime(2022, 5, 8, 1, 2, tzinfo=BRISBANE_TZ), 411, -422),
            ],
        ),
        (
            1,
            None,
            99,
            datetime(2022, 5, 6, 12, 22, 34, tzinfo=timezone.utc),
            AGG_1_VALID_PEM,
            1,
            [
                (datetime(2022, 5, 8, 1, 2, tzinfo=BRISBANE_TZ), 411, -422),
            ],
        ),
        # Test empty cases
        (4, None, 99, None, AGG_1_VALID_PEM, 0, []),  # Wrong Site
        (1, 3, 99, None, AGG_1_VALID_PEM, 3, []),  # Big Skip
        (1, None, 0, None, AGG_1_VALID_PEM, 3, []),  # Zero limit
        (1, None, 99, datetime(2022, 5, 6, 14, 22, 34, tzinfo=timezone.utc), AGG_1_VALID_PEM, 0, []),  # changed_after
        (1, None, 99, None, AGG_2_VALID_PEM, 0, []),  # Wrong Aggregator
    ],
)
async def test_get_dercontrol_list(
    client: AsyncClient,
    uri_derc_list_format: str,
    cert: str,
    site_id: int,
    start: Optional[int],
    limit: Optional[int],
    changed_after: Optional[datetime],
    expected_total: int,
    expected_does: list[tuple[datetime, float, float]],
):
    """Tests that the list pagination works correctly for various combinations of start/limit/changed_after"""
    path = uri_derc_list_format.format(site_id=site_id) + build_paging_params(start, limit, changed_after)
=======
@pytest.mark.parametrize("site_id, start, limit, changed_after, cert, expected_total, expected_does", [
    # testing pagination
    (1, None, 99, None, AGG_1_VALID_PEM, 3, [
        (datetime(2022, 5, 7, 1, 2, tzinfo=BRISBANE_TZ), 111, -122),
        (datetime(2022, 5, 7, 3, 4, tzinfo=BRISBANE_TZ), 211, -222),
        (datetime(2022, 5, 8, 1, 2, tzinfo=BRISBANE_TZ), 411, -422),
        ]),
    (1, None, 2, None, AGG_1_VALID_PEM, 3, [
        (datetime(2022, 5, 7, 1, 2, tzinfo=BRISBANE_TZ), 111, -122),
        (datetime(2022, 5, 7, 3, 4, tzinfo=BRISBANE_TZ), 211, -222),
        ]),
    (1, 1, 99, None, AGG_1_VALID_PEM, 3, [
        (datetime(2022, 5, 7, 3, 4, tzinfo=BRISBANE_TZ), 211, -222),
        (datetime(2022, 5, 8, 1, 2, tzinfo=BRISBANE_TZ), 411, -422),
        ]),
    (1, 2, 99, None, AGG_1_VALID_PEM, 3, [
        (datetime(2022, 5, 8, 1, 2, tzinfo=BRISBANE_TZ), 411, -422),
        ]),

    # testing filters
    (2, None, 99, None, AGG_1_VALID_PEM, 1, [
        (datetime(2022, 5, 7, 1, 2, tzinfo=BRISBANE_TZ), 311, -322),
        ]),
    (1, None, 99, datetime(2022, 5, 6, 11, 22, 32, tzinfo=timezone.utc), AGG_1_VALID_PEM, 3, [
        (datetime(2022, 5, 7, 1, 2, tzinfo=BRISBANE_TZ), 111, -122),
        (datetime(2022, 5, 7, 3, 4, tzinfo=BRISBANE_TZ), 211, -222),
        (datetime(2022, 5, 8, 1, 2, tzinfo=BRISBANE_TZ), 411, -422),
        ]),
    (1, None, 99, datetime(2022, 5, 6, 11, 22, 34, tzinfo=timezone.utc), AGG_1_VALID_PEM, 2, [
        (datetime(2022, 5, 7, 3, 4, tzinfo=BRISBANE_TZ), 211, -222),
        (datetime(2022, 5, 8, 1, 2, tzinfo=BRISBANE_TZ), 411, -422),
        ]),
    (1, None, 99, datetime(2022, 5, 6, 12, 22, 34, tzinfo=timezone.utc), AGG_1_VALID_PEM, 1, [
        (datetime(2022, 5, 8, 1, 2, tzinfo=BRISBANE_TZ), 411, -422),
        ]),

    # Test empty cases
    (4, None, 99, None, AGG_1_VALID_PEM, 0, []),  # Wrong Site
    (1, 3, 99, None, AGG_1_VALID_PEM, 3, []),  # Big Skip
    (1, None, 0, None, AGG_1_VALID_PEM, 3, []),  # Zero limit
    (1, None, 99, datetime(2022, 5, 6, 14, 22, 34, tzinfo=timezone.utc), AGG_1_VALID_PEM, 0, []),  # changed_after
    (1, None, 99, None, AGG_2_VALID_PEM, 0, []),  # Wrong Aggregator
])
async def test_get_dercontrol_list(client: AsyncClient, uri_derc_list_format: str, cert: str, site_id: int,
                                   start: Optional[int], limit: Optional[int], changed_after: Optional[datetime],
                                   expected_total: int, expected_does: list[tuple[datetime, float, float]]):
    """Tests that the list pagination works correctly"""
    path = uri_derc_list_format.format(site_id=site_id, der_program_id="doe") + build_paging_params(start, limit, changed_after)
>>>>>>> 4a5831bb
    response = await client.get(path, headers=generate_headers(cert))
    assert_response_header(response, HTTPStatus.OK)
    body = read_response_body_string(response)
    assert len(body) > 0

    parsed_response: DERControlListResponse = DERControlListResponse.from_xml(body)
    if not parsed_response.DERControl:
        parsed_response.DERControl = []  # Makes it easier to compare
    assert parsed_response.results == len(expected_does)
    assert parsed_response.all_ == expected_total
    assert len(parsed_response.DERControl) == len(expected_does)
    for (expected_start, expected_import, expected_output), ctrl in zip(expected_does, parsed_response.DERControl):
        control: DERControlResponse = ctrl
        assert control.DERControlBase_
        assert control.DERControlBase_.opModImpLimW.value == expected_import
        assert control.DERControlBase_.opModImpLimW.multiplier == DOE_DECIMAL_PLACES
        assert control.DERControlBase_.opModExpLimW.value == expected_output
        assert control.DERControlBase_.opModExpLimW.multiplier == DOE_DECIMAL_PLACES
        assert_datetime_equal(expected_start, control.interval.start)


@pytest.mark.anyio
<<<<<<< HEAD
@pytest.mark.parametrize(
    "site_id, day, start, limit, changed_after, cert, expected_total, expected_does",
    [
        # testing filters
        (
            1,
            date(2022, 5, 7),
            None,
            99,
            None,
            AGG_1_VALID_PEM,
            2,
            [
                (datetime(2022, 5, 7, 1, 2, tzinfo=BRISBANE_TZ), 111, -122),
                (datetime(2022, 5, 7, 3, 4, tzinfo=BRISBANE_TZ), 211, -222),
            ],
        ),
        (
            1,
            date(2022, 5, 8),
            None,
            99,
            None,
            AGG_1_VALID_PEM,
            1,
            [
                (datetime(2022, 5, 8, 1, 2, tzinfo=BRISBANE_TZ), 411, -422),
            ],
        ),
        (
            2,
            date(2022, 5, 7),
            None,
            99,
            None,
            AGG_1_VALID_PEM,
            1,
            [
                (datetime(2022, 5, 7, 1, 2, tzinfo=BRISBANE_TZ), 311, -322),
            ],
        ),
        (
            1,
            date(2022, 5, 7),
            None,
            99,
            datetime(2022, 5, 6, 11, 22, 34, tzinfo=timezone.utc),
            AGG_1_VALID_PEM,
            1,
            [
                (datetime(2022, 5, 7, 3, 4, tzinfo=BRISBANE_TZ), 211, -222),
            ],
        ),
        # testing pagination
        (
            1,
            date(2022, 5, 7),
            1,
            99,
            None,
            AGG_1_VALID_PEM,
            2,
            [
                (datetime(2022, 5, 7, 3, 4, tzinfo=BRISBANE_TZ), 211, -222),
            ],
        ),
        (
            1,
            date(2022, 5, 7),
            None,
            1,
            None,
            AGG_1_VALID_PEM,
            2,
            [
                (datetime(2022, 5, 7, 1, 2, tzinfo=BRISBANE_TZ), 111, -122),
            ],
        ),
        # Test empty cases
        (4, date(2022, 5, 7), None, 99, None, AGG_1_VALID_PEM, 0, []),  # Wrong Site
        (1, date(2022, 5, 6), None, 99, None, AGG_1_VALID_PEM, 0, []),  # Wrong date
        (1, date(2022, 5, 7), 3, 99, None, AGG_1_VALID_PEM, 2, []),  # Big Skip
        (1, date(2022, 5, 7), None, 0, None, AGG_1_VALID_PEM, 2, []),  # Zero limit
        (1, date(2022, 5, 7), None, 0, datetime(2024, 1, 2), AGG_1_VALID_PEM, 0, []),  # changed_after matches nothing
        (1, date(2022, 5, 7), None, 99, None, AGG_2_VALID_PEM, 0, []),  # Wrong Aggregator
    ],
)
async def test_get_dercontrol_list_day(
    client: AsyncClient,
    uri_derc_day_list_format: str,
    cert: str,
    site_id: int,
    start: Optional[int],
    limit: Optional[int],
    changed_after: Optional[datetime],
    expected_total: int,
    expected_does: list[tuple[datetime, float, float]],
    day: date,
):
    """Tests that the list pagination works correctly for various combinations of start/limit/changed_after"""
    path = uri_derc_day_list_format.format(site_id=site_id, date=day.isoformat()) + build_paging_params(
        start, limit, changed_after
    )
=======
@pytest.mark.parametrize("site_id, day, start, limit, changed_after, cert, expected_total, expected_does", [
    # testing filters
    (1, date(2022, 5, 7), None, 99, None, AGG_1_VALID_PEM, 2, [
        (datetime(2022, 5, 7, 1, 2, tzinfo=BRISBANE_TZ), 111, -122),
        (datetime(2022, 5, 7, 3, 4, tzinfo=BRISBANE_TZ), 211, -222),
        ]),
    (1, date(2022, 5, 8), None, 99, None, AGG_1_VALID_PEM, 1, [
        (datetime(2022, 5, 8, 1, 2, tzinfo=BRISBANE_TZ), 411, -422),
        ]),
    (2, date(2022, 5, 7), None, 99, None, AGG_1_VALID_PEM, 1, [
        (datetime(2022, 5, 7, 1, 2, tzinfo=BRISBANE_TZ), 311, -322),
        ]),
    (1, date(2022, 5, 7), None, 99, datetime(2022, 5, 6, 11, 22, 34, tzinfo=timezone.utc), AGG_1_VALID_PEM, 1, [
        (datetime(2022, 5, 7, 3, 4, tzinfo=BRISBANE_TZ), 211, -222),
        ]),


    # testing pagination
    (1, date(2022, 5, 7), 1, 99, None, AGG_1_VALID_PEM, 2, [
        (datetime(2022, 5, 7, 3, 4, tzinfo=BRISBANE_TZ), 211, -222),
        ]),
    (1, date(2022, 5, 7), None, 1, None, AGG_1_VALID_PEM, 2, [
        (datetime(2022, 5, 7, 1, 2, tzinfo=BRISBANE_TZ), 111, -122),
        ]),

    # Test empty cases
    (4, date(2022, 5, 7), None, 99, None, AGG_1_VALID_PEM, 0, []),  # Wrong Site
    (1, date(2022, 5, 6), None, 99, None, AGG_1_VALID_PEM, 0, []),  # Wrong date
    (1, date(2022, 5, 7), 3, 99, None, AGG_1_VALID_PEM, 2, []),  # Big Skip
    (1, date(2022, 5, 7), None, 0, None, AGG_1_VALID_PEM, 2, []),  # Zero limit
    (1, date(2022, 5, 7), None, 0, datetime(2024, 1, 2), AGG_1_VALID_PEM, 0, []),  # changed_after matches nothing
    (1, date(2022, 5, 7), None, 99, None, AGG_2_VALID_PEM, 0, []),  # Wrong Aggregator
])
async def test_get_dercontrol_list_day(client: AsyncClient, uri_derc_day_list_format: str, cert: str, site_id: int,
                                       start: Optional[int], limit: Optional[int], changed_after: Optional[datetime],
                                       expected_total: int, expected_does: list[tuple[datetime, float, float]],
                                       day: date):
    """Tests that the list pagination works correctly"""
    path = uri_derc_day_list_format.format(site_id=site_id, der_program_id="doe", date=day.isoformat()) + build_paging_params(start, limit, changed_after)
>>>>>>> 4a5831bb
    response = await client.get(path, headers=generate_headers(cert))
    assert_response_header(response, HTTPStatus.OK)
    body = read_response_body_string(response)
    assert len(body) > 0

    parsed_response: DERControlListResponse = DERControlListResponse.from_xml(body)
    if not parsed_response.DERControl:
        parsed_response.DERControl = []  # Makes it easier to compare
    assert parsed_response.results == len(expected_does)
    assert parsed_response.all_ == expected_total
    assert len(parsed_response.DERControl) == len(expected_does)
    for (expected_start, expected_import, expected_output), ctrl in zip(expected_does, parsed_response.DERControl):
        control: DERControlResponse = ctrl
        assert control.DERControlBase_
        assert control.DERControlBase_.opModImpLimW.value == expected_import
        assert control.DERControlBase_.opModImpLimW.multiplier == DOE_DECIMAL_PLACES
        assert control.DERControlBase_.opModExpLimW.value == expected_output
        assert control.DERControlBase_.opModExpLimW.multiplier == DOE_DECIMAL_PLACES
        assert_datetime_equal(expected_start, control.interval.start)<|MERGE_RESOLUTION|>--- conflicted
+++ resolved
@@ -99,7 +99,9 @@
         assert len(parsed_response.DERProgram) == 1
         assert parsed_response.DERProgram[0].href == uri_derp_doe_format.format(site_id=site_id, der_program_id="doe")
         assert parsed_response.DERProgram[0].DERControlListLink.all_ == expected_doe_count
-        assert parsed_response.DERProgram[0].DERControlListLink.href == uri_derc_list_format.format(site_id=site_id, der_program_id="doe")
+        assert parsed_response.DERProgram[0].DERControlListLink.href == uri_derc_list_format.format(
+            site_id=site_id, der_program_id="doe"
+        )
 
 
 @pytest.mark.anyio
@@ -123,12 +125,8 @@
 ):
     """Tests getting DERPrograms for various sites and validates access constraints"""
 
-<<<<<<< HEAD
-    path = uri_derp_doe_format.format(site_id=site_id)
-=======
     # Test a known site
     path = uri_derp_doe_format.format(site_id=site_id, der_program_id="doe")
->>>>>>> 4a5831bb
     response = await client.get(path, headers=agg_1_headers)
 
     if expected_doe_count is None:
@@ -141,11 +139,12 @@
         parsed_response: DERProgramResponse = DERProgramResponse.from_xml(body)
         assert parsed_response.href == uri_derp_doe_format.format(site_id=site_id, der_program_id="doe")
         assert parsed_response.DERControlListLink.all_ == expected_doe_count
-        assert parsed_response.DERControlListLink.href == uri_derc_list_format.format(site_id=site_id, der_program_id="doe")
+        assert parsed_response.DERControlListLink.href == uri_derc_list_format.format(
+            site_id=site_id, der_program_id="doe"
+        )
 
 
 @pytest.mark.anyio
-<<<<<<< HEAD
 @pytest.mark.parametrize(
     "site_id, start, limit, changed_after, cert, expected_total, expected_does",
     [
@@ -267,56 +266,6 @@
 ):
     """Tests that the list pagination works correctly for various combinations of start/limit/changed_after"""
     path = uri_derc_list_format.format(site_id=site_id) + build_paging_params(start, limit, changed_after)
-=======
-@pytest.mark.parametrize("site_id, start, limit, changed_after, cert, expected_total, expected_does", [
-    # testing pagination
-    (1, None, 99, None, AGG_1_VALID_PEM, 3, [
-        (datetime(2022, 5, 7, 1, 2, tzinfo=BRISBANE_TZ), 111, -122),
-        (datetime(2022, 5, 7, 3, 4, tzinfo=BRISBANE_TZ), 211, -222),
-        (datetime(2022, 5, 8, 1, 2, tzinfo=BRISBANE_TZ), 411, -422),
-        ]),
-    (1, None, 2, None, AGG_1_VALID_PEM, 3, [
-        (datetime(2022, 5, 7, 1, 2, tzinfo=BRISBANE_TZ), 111, -122),
-        (datetime(2022, 5, 7, 3, 4, tzinfo=BRISBANE_TZ), 211, -222),
-        ]),
-    (1, 1, 99, None, AGG_1_VALID_PEM, 3, [
-        (datetime(2022, 5, 7, 3, 4, tzinfo=BRISBANE_TZ), 211, -222),
-        (datetime(2022, 5, 8, 1, 2, tzinfo=BRISBANE_TZ), 411, -422),
-        ]),
-    (1, 2, 99, None, AGG_1_VALID_PEM, 3, [
-        (datetime(2022, 5, 8, 1, 2, tzinfo=BRISBANE_TZ), 411, -422),
-        ]),
-
-    # testing filters
-    (2, None, 99, None, AGG_1_VALID_PEM, 1, [
-        (datetime(2022, 5, 7, 1, 2, tzinfo=BRISBANE_TZ), 311, -322),
-        ]),
-    (1, None, 99, datetime(2022, 5, 6, 11, 22, 32, tzinfo=timezone.utc), AGG_1_VALID_PEM, 3, [
-        (datetime(2022, 5, 7, 1, 2, tzinfo=BRISBANE_TZ), 111, -122),
-        (datetime(2022, 5, 7, 3, 4, tzinfo=BRISBANE_TZ), 211, -222),
-        (datetime(2022, 5, 8, 1, 2, tzinfo=BRISBANE_TZ), 411, -422),
-        ]),
-    (1, None, 99, datetime(2022, 5, 6, 11, 22, 34, tzinfo=timezone.utc), AGG_1_VALID_PEM, 2, [
-        (datetime(2022, 5, 7, 3, 4, tzinfo=BRISBANE_TZ), 211, -222),
-        (datetime(2022, 5, 8, 1, 2, tzinfo=BRISBANE_TZ), 411, -422),
-        ]),
-    (1, None, 99, datetime(2022, 5, 6, 12, 22, 34, tzinfo=timezone.utc), AGG_1_VALID_PEM, 1, [
-        (datetime(2022, 5, 8, 1, 2, tzinfo=BRISBANE_TZ), 411, -422),
-        ]),
-
-    # Test empty cases
-    (4, None, 99, None, AGG_1_VALID_PEM, 0, []),  # Wrong Site
-    (1, 3, 99, None, AGG_1_VALID_PEM, 3, []),  # Big Skip
-    (1, None, 0, None, AGG_1_VALID_PEM, 3, []),  # Zero limit
-    (1, None, 99, datetime(2022, 5, 6, 14, 22, 34, tzinfo=timezone.utc), AGG_1_VALID_PEM, 0, []),  # changed_after
-    (1, None, 99, None, AGG_2_VALID_PEM, 0, []),  # Wrong Aggregator
-])
-async def test_get_dercontrol_list(client: AsyncClient, uri_derc_list_format: str, cert: str, site_id: int,
-                                   start: Optional[int], limit: Optional[int], changed_after: Optional[datetime],
-                                   expected_total: int, expected_does: list[tuple[datetime, float, float]]):
-    """Tests that the list pagination works correctly"""
-    path = uri_derc_list_format.format(site_id=site_id, der_program_id="doe") + build_paging_params(start, limit, changed_after)
->>>>>>> 4a5831bb
     response = await client.get(path, headers=generate_headers(cert))
     assert_response_header(response, HTTPStatus.OK)
     body = read_response_body_string(response)
@@ -339,7 +288,6 @@
 
 
 @pytest.mark.anyio
-<<<<<<< HEAD
 @pytest.mark.parametrize(
     "site_id, day, start, limit, changed_after, cert, expected_total, expected_does",
     [
@@ -443,47 +391,6 @@
     path = uri_derc_day_list_format.format(site_id=site_id, date=day.isoformat()) + build_paging_params(
         start, limit, changed_after
     )
-=======
-@pytest.mark.parametrize("site_id, day, start, limit, changed_after, cert, expected_total, expected_does", [
-    # testing filters
-    (1, date(2022, 5, 7), None, 99, None, AGG_1_VALID_PEM, 2, [
-        (datetime(2022, 5, 7, 1, 2, tzinfo=BRISBANE_TZ), 111, -122),
-        (datetime(2022, 5, 7, 3, 4, tzinfo=BRISBANE_TZ), 211, -222),
-        ]),
-    (1, date(2022, 5, 8), None, 99, None, AGG_1_VALID_PEM, 1, [
-        (datetime(2022, 5, 8, 1, 2, tzinfo=BRISBANE_TZ), 411, -422),
-        ]),
-    (2, date(2022, 5, 7), None, 99, None, AGG_1_VALID_PEM, 1, [
-        (datetime(2022, 5, 7, 1, 2, tzinfo=BRISBANE_TZ), 311, -322),
-        ]),
-    (1, date(2022, 5, 7), None, 99, datetime(2022, 5, 6, 11, 22, 34, tzinfo=timezone.utc), AGG_1_VALID_PEM, 1, [
-        (datetime(2022, 5, 7, 3, 4, tzinfo=BRISBANE_TZ), 211, -222),
-        ]),
-
-
-    # testing pagination
-    (1, date(2022, 5, 7), 1, 99, None, AGG_1_VALID_PEM, 2, [
-        (datetime(2022, 5, 7, 3, 4, tzinfo=BRISBANE_TZ), 211, -222),
-        ]),
-    (1, date(2022, 5, 7), None, 1, None, AGG_1_VALID_PEM, 2, [
-        (datetime(2022, 5, 7, 1, 2, tzinfo=BRISBANE_TZ), 111, -122),
-        ]),
-
-    # Test empty cases
-    (4, date(2022, 5, 7), None, 99, None, AGG_1_VALID_PEM, 0, []),  # Wrong Site
-    (1, date(2022, 5, 6), None, 99, None, AGG_1_VALID_PEM, 0, []),  # Wrong date
-    (1, date(2022, 5, 7), 3, 99, None, AGG_1_VALID_PEM, 2, []),  # Big Skip
-    (1, date(2022, 5, 7), None, 0, None, AGG_1_VALID_PEM, 2, []),  # Zero limit
-    (1, date(2022, 5, 7), None, 0, datetime(2024, 1, 2), AGG_1_VALID_PEM, 0, []),  # changed_after matches nothing
-    (1, date(2022, 5, 7), None, 99, None, AGG_2_VALID_PEM, 0, []),  # Wrong Aggregator
-])
-async def test_get_dercontrol_list_day(client: AsyncClient, uri_derc_day_list_format: str, cert: str, site_id: int,
-                                       start: Optional[int], limit: Optional[int], changed_after: Optional[datetime],
-                                       expected_total: int, expected_does: list[tuple[datetime, float, float]],
-                                       day: date):
-    """Tests that the list pagination works correctly"""
-    path = uri_derc_day_list_format.format(site_id=site_id, der_program_id="doe", date=day.isoformat()) + build_paging_params(start, limit, changed_after)
->>>>>>> 4a5831bb
     response = await client.get(path, headers=generate_headers(cert))
     assert_response_header(response, HTTPStatus.OK)
     body = read_response_body_string(response)
