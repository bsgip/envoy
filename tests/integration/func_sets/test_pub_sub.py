--- conflicted
+++ resolved
@@ -624,14 +624,9 @@
 
     # create an updated capability
     updated_cap: DERCapability = generate_class_instance(DERCapability, generate_relationships=True)
-<<<<<<< HEAD
-    updated_cap.modesSupported = "3"
-    updated_cap.doeModesSupported = "2"
-    updated_cap.vppModesSupported = "1"
-=======
     updated_cap.modesSupported = "03"
     updated_cap.doeModesSupported = "02"
->>>>>>> bad1cd1d
+    updated_cap.vppModesSupported = "01"
     response = await client.put(
         uris.DERCapabilityUri.format(site_id=1, der_id=PUBLIC_SITE_DER_ID),
         content=updated_cap.to_xml(skip_empty=False, exclude_none=True, exclude_unset=True),
