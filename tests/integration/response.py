--- conflicted
+++ resolved
@@ -77,11 +77,7 @@
     assert_error_response(response)
 
     # missing cert (register as 500 as the gateway should be handling this)
-<<<<<<< HEAD
-    response = await client.request(method=method, url=uri, content=body, headers={cert_pem_header: ''})
-=======
-    response = await client.request(method=method, url=uri, data=body, headers={cert_pem_header: ""})
->>>>>>> 3a88a326
+    response = await client.request(method=method, url=uri, content=body, headers={cert_pem_header: ""})
     assert_response_header(response, HTTPStatus.FORBIDDEN)
     assert_error_response(response)
     response = await client.request(method=method, url=uri, content=body)
@@ -89,10 +85,6 @@
     assert_error_response(response)
 
     # malformed cert
-<<<<<<< HEAD
-    response = await client.request(method=method, url=uri, content=body, headers={cert_pem_header: 'abc-123'})
-=======
-    response = await client.request(method=method, url=uri, data=body, headers={cert_pem_header: "abc-123"})
->>>>>>> 3a88a326
+    response = await client.request(method=method, url=uri, content=body, headers={cert_pem_header: "abc-123"})
     assert_response_header(response, HTTPStatus.FORBIDDEN)
     assert_error_response(response)