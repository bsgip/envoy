--- conflicted
+++ resolved
@@ -5,11 +5,7 @@
 
 import pytest
 from asgi_lifespan import LifespanManager
-<<<<<<< HEAD
-from httpx import AsyncClient, Response
-=======
 from httpx import ASGITransport, AsyncClient, Response
->>>>>>> df1a1941
 from psycopg import Connection
 
 from envoy.admin.main import generate_app as admin_gen_app
