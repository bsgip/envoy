{
	"info": {
		"_postman_id": "a68a29f3-0e12-47c6-a7de-f0bbf49d6987",
		"name": "envoy",
		"schema": "https://schema.getpostman.com/json/collection/v2.1.0/collection.json"
	},
	"item": [
		{
			"name": "Device Capability",
			"item": [
				{
					"name": "/dcap (Device Capability)",
					"protocolProfileBehavior": {
						"disabledSystemHeaders": {}
					},
					"request": {
						"method": "GET",
						"header": [
							{
								"key": "x-forwarded-client-cert",
								"value": "{{CLIENT_CERTIFICATE}}",
								"type": "text"
							},
							{
								"key": "Accept",
								"value": "application/sep+xml",
								"type": "text"
							}
						],
						"url": {
							"raw": "{{HOST}}/dcap",
							"host": [
								"{{HOST}}"
							],
							"path": [
								"dcap"
							]
						}
					},
					"response": []
				}
			]
		},
		{
			"name": "DOEs",
			"item": [
				{
					"name": "/derp/1 (DERProgramList)",
					"request": {
						"method": "GET",
						"header": [
							{
								"key": "x-forwarded-client-cert",
								"value": "{{CLIENT_CERTIFICATE}}",
								"type": "text"
							},
							{
								"key": "Accept",
								"value": "application/sep+xml",
								"type": "text"
							}
						],
						"url": {
							"raw": "{{HOST}}/derp/{{EDEV_ID}}",
							"host": [
								"{{HOST}}"
							],
							"path": [
								"derp",
								"{{EDEV_ID}}"
							]
						}
					},
					"response": []
				},
				{
					"name": "/derp/1/doe (DERProgram - DOE)",
					"request": {
						"method": "GET",
						"header": [
							{
								"key": "x-forwarded-client-cert",
								"value": "{{CLIENT_CERTIFICATE}}",
								"type": "text"
							},
							{
								"key": "Accept",
								"value": "application/sep+xml",
								"type": "text"
							}
						],
						"url": {
							"raw": "{{HOST}}/derp/{{EDEV_ID}}/doe",
							"host": [
								"{{HOST}}"
							],
							"path": [
								"derp",
								"{{EDEV_ID}}",
								"doe"
							]
						}
					},
					"response": []
				},
				{
					"name": "/derp/1/doe/derc (DERControls - DOE)",
					"request": {
						"method": "GET",
						"header": [
							{
								"key": "x-forwarded-client-cert",
								"value": "{{CLIENT_CERTIFICATE}}",
								"type": "text"
							},
							{
								"key": "Accept",
								"value": "application/sep+xml",
								"type": "text"
							}
						],
						"url": {
							"raw": "{{HOST}}/derp/{{EDEV_ID}}/doe/derc?s=0&l=1",
							"host": [
								"{{HOST}}"
							],
							"path": [
								"derp",
								"{{EDEV_ID}}",
								"doe",
								"derc"
							],
							"query": [
								{
									"key": "s",
									"value": "0"
								},
								{
									"key": "l",
									"value": "1"
								}
							]
						}
					},
					"response": []
				},
				{
					"name": "/derp/1/doe/derc/date (DERControls - DOE by Date)",
					"request": {
						"method": "GET",
						"header": [
							{
								"key": "x-forwarded-client-cert",
								"value": "{{CLIENT_CERTIFICATE}}",
								"type": "text"
							},
							{
								"key": "Accept",
								"value": "application/sep+xml",
								"type": "text"
							}
						],
						"url": {
							"raw": "{{HOST}}/derp/{{EDEV_ID}}/doe/derc/{{DATE}}?s=0&l=10",
							"host": [
								"{{HOST}}"
							],
							"path": [
								"derp",
								"{{EDEV_ID}}",
								"doe",
								"derc",
								"{{DATE}}"
							],
							"query": [
								{
									"key": "s",
									"value": "0"
								},
								{
									"key": "l",
									"value": "10"
								}
							]
						}
					},
					"response": []
				}
			]
		},
		{
			"name": "End Device Resource",
			"item": [
				{
					"name": "/edev (EndDeviceList)",
					"request": {
						"method": "GET",
						"header": [
							{
								"key": "x-forwarded-client-cert",
								"value": "{{CLIENT_CERTIFICATE}}",
								"type": "text"
							},
							{
								"key": "Accept",
								"value": "application/sep+xml",
								"type": "text"
							}
						],
						"url": {
							"raw": "{{HOST}}/edev",
							"host": [
								"{{HOST}}"
							],
							"path": [
								"edev"
							]
						}
					},
					"response": []
				},
				{
					"name": "/edev/3/cp (ConnectionPoint)",
					"protocolProfileBehavior": {
						"disableBodyPruning": true
					},
					"request": {
						"method": "GET",
						"header": [
							{
								"key": "x-forwarded-client-cert",
								"value": "{{CLIENT_CERTIFICATE}}",
								"type": "text"
							},
							{
								"key": "Accept",
								"value": "application/sep+xml",
								"type": "text"
							}
						],
						"body": {
							"mode": "raw",
							"raw": ""
						},
						"url": {
							"raw": "{{HOST}}/edev/{{EDEV_ID}}/cp",
							"host": [
								"{{HOST}}"
							],
							"path": [
								"edev",
								"{{EDEV_ID}}",
								"cp"
							]
						}
					},
					"response": []
				},
				{
					"name": "/edev/3/cp (ConnectionPoint Upsert)",
					"request": {
						"method": "POST",
						"header": [
							{
								"key": "x-forwarded-client-cert",
								"value": "{{CLIENT_CERTIFICATE}}",
								"type": "text"
							},
							{
								"key": "Accept",
								"value": "application/sep+xml",
								"type": "text"
							}
						],
						"body": {
							"mode": "raw",
							"raw": "<ConnectionPoint xmlns=\"http://csipaus.org/ns\">\n    <id>1111111111</csipaus:id>\n</ConnectionPoint>\n",
							"options": {
								"raw": {
									"language": "xml"
								}
							}
						},
						"url": {
							"raw": "{{HOST}}/edev/{{EDEV_ID}}/cp",
							"host": [
								"{{HOST}}"
							],
							"path": [
								"edev",
								"{{EDEV_ID}}",
								"cp"
							]
						}
					},
					"response": []
				},
				{
					"name": "/edev (EndDevice Create)",
					"request": {
						"method": "POST",
						"header": [
							{
								"key": "x-forwarded-client-cert",
								"value": "{{CLIENT_CERTIFICATE}}",
								"type": "text"
							},
							{
								"key": "Content-Type",
								"value": "application/sep+xml",
								"type": "text"
							},
							{
								"key": "Accept",
								"value": "application/sep+xml",
								"type": "text"
							}
						],
						"body": {
							"mode": "raw",
							"raw": "<EndDevice xmlns=\"urn:ieee:std:2030.5:ns\">\r\n    <sFDI>1234</sFDI>\r\n    <lFDI>01020304</lFDI>\r\n    <deviceCategory>0f</deviceCategory>\r\n</EndDevice>\r\n",
							"options": {
								"raw": {
									"language": "xml"
								}
							}
						},
						"url": {
							"raw": "{{HOST}}/edev",
							"host": [
								"{{HOST}}"
							],
							"path": [
								"edev"
							]
						}
					},
					"response": []
				},
				{
					"name": "/edev/3 (EndDevice FunctionSetAssignment)",
					"request": {
						"method": "GET",
						"header": [
							{
								"key": "x-forwarded-client-cert",
								"value": "{{CLIENT_CERTIFICATE}}",
								"type": "text"
							},
							{
								"key": "Accept",
								"value": "application/sep+xml",
								"type": "text"
							}
						],
						"url": {
							"raw": "{{HOST}}/edev/{{EDEV_ID}}/fsal?1=2",
							"host": [
								"{{HOST}}"
							],
							"path": [
								"edev",
								"{{EDEV_ID}}",
								"fsal"
							],
							"query": [
								{
									"key": "1",
									"value": "2"
								}
							]
						}
					},
					"response": []
				}
			]
		},
		{
			"name": "Function Set Assignments",
			"item": [
				{
<<<<<<< HEAD
					"name": "/edev/1/fsa (FuntionSetAssigmentsList)",
=======
					"name": "/edev/1/fsa (FuntionSetAssignmentsList)",
>>>>>>> 647e1f6a
					"request": {
						"method": "GET",
						"header": [
							{
								"key": "x-forwarded-client-cert",
								"value": "{{CLIENT_CERTIFICATE}}",
								"type": "default"
							}
						],
						"url": {
							"raw": "{{HOST}}/edev/{{EDEV_ID}}/fsa",
							"host": [
								"{{HOST}}"
							],
							"path": [
								"edev",
								"{{EDEV_ID}}",
								"fsa"
							]
						}
					},
					"response": []
				},
				{
<<<<<<< HEAD
					"name": "/edev/1/fsa/1 (FunctionSetAssigments)",
=======
					"name": "/edev/1/fsa/1 (FunctionSetAssignments)",
>>>>>>> 647e1f6a
					"request": {
						"method": "GET",
						"header": [
							{
								"key": "x-forwarded-client-cert",
								"value": "{{CLIENT_CERTIFICATE}}",
								"type": "default"
							}
						],
						"url": {
							"raw": "{{HOST}}/edev/{{EDEV_ID}}/fsa/{{FSA_ID}}",
							"host": [
								"{{HOST}}"
							],
							"path": [
								"edev",
								"{{EDEV_ID}}",
								"fsa",
								"{{FSA_ID}}"
							]
						}
					},
					"response": []
				}
			]
		},
		{
			"name": "Meter Mirroring",
			"item": [
				{
					"name": "/mup (Mirror Metering MeterUsagePoint)",
					"request": {
						"method": "POST",
						"header": [
							{
								"key": "x-forwarded-client-cert",
								"value": "{{CLIENT_CERTIFICATE}}",
								"type": "text"
							},
							{
								"key": "Content-Type",
								"value": "application/sep+xml",
								"type": "text"
							},
							{
								"key": "Accept",
								"value": "application/sep+xml",
								"type": "text"
							}
						],
						"body": {
							"mode": "raw",
							"raw": "<MirrorUsagePoint xmlns=\"urn:ieee:std:2030.5:ns\">\r\n    <mRID>0600006CC8</mRID>\r\n    <description>Gas Mirroring</description>\r\n    <roleFlags>13</roleFlags>\r\n    <serviceCategoryKind>1</serviceCategoryKind>\r\n    <status>1</status>\r\n    <deviceLFDI>00</deviceLFDI>\r\n    <MirrorMeterReading>\r\n        <mRID>0700006CC8</mRID>\r\n        <Reading>\r\n            <value>125</value>\r\n        </Reading>\r\n        <ReadingType>\r\n            <accumulationBehaviour>9</accumulationBehaviour>\r\n            <commodity>7</commodity>\r\n            <dataQualifier>0</dataQualifier>\r\n            <flowDirection>1</flowDirection>\r\n            <powerOfTenMultiplier>3</powerOfTenMultiplier>\r\n            <uom>119</uom>\r\n        </ReadingType>\r\n    </MirrorMeterReading>\r\n</MirrorUsagePoint>",
							"options": {
								"raw": {
									"language": "xml"
								}
							}
						},
						"url": {
							"raw": "{{HOST}}/mup",
							"host": [
								"{{HOST}}"
							],
							"path": [
								"mup"
							]
						}
					},
					"response": []
				},
				{
					"name": "/mup/0 (Mirror Metering MirrorMeterReading)",
					"request": {
						"method": "POST",
						"header": [
							{
								"key": "x-forwarded-client-cert",
								"value": "{{CLIENT_CERTIFICATE}}",
								"type": "text"
							},
							{
								"key": "Content-Type",
								"value": "application/sep+xml",
								"type": "text"
							},
							{
								"key": "Accept",
								"value": "application/sep+xml",
								"type": "text"
							}
						],
						"body": {
							"mode": "raw",
							"raw": "<MirrorMeterReading xmlns=\"urn:ieee:std:2030.5:ns\">\r\n    <mRID>0800006CC8</mRID>\r\n    <MirrorReadingSet>\r\n        <mRID>0900006CC8</mRID>\r\n        <timePeriod>\r\n            <duration>86400</duration>\r\n            <start>1341579365</start>\r\n        </timePeriod>\r\n        <Reading>\r\n            <value>9</value>\r\n            <localID>00</localID>\r\n        </Reading>\r\n        <Reading>\r\n            <value>11</value>\r\n            <localID>01</localID>\r\n        </Reading>\r\n        <Reading>\r\n            <value>10</value>\r\n            <localID>02</localID>\r\n        </Reading>\r\n        <Reading>\r\n            <value>13</value>\r\n            <localID>03</localID>\r\n        </Reading>\r\n        <Reading>\r\n            <value>12</value>\r\n            <localID>04</localID>\r\n        </Reading>\r\n        <Reading>\r\n            <value>11</value>\r\n            <localID>05</localID>\r\n        </Reading>\r\n        <Reading>\r\n            <value>10</value>\r\n            <localID>06</localID>\r\n        </Reading>\r\n        <Reading>\r\n            <value>16</value>\r\n            <localID>07</localID>\r\n        </Reading>\r\n        <Reading>\r\n            <value>9</value>\r\n            <localID>08</localID>\r\n        </Reading>\r\n        <Reading>\r\n            <value>7</value>\r\n            <localID>09</localID>\r\n        </Reading>\r\n        <Reading>\r\n            <value>6</value>\r\n            <localID>0A</localID>\r\n        </Reading>\r\n        <Reading>\r\n            <value>5</value>\r\n            <localID>0B</localID>\r\n        </Reading>\r\n        <Reading>\r\n            <value>8</value>\r\n            <localID>0C</localID>\r\n        </Reading>\r\n        <Reading>\r\n            <value>9</value>\r\n            <localID>0D</localID>\r\n        </Reading>\r\n        <Reading>\r\n            <value>10</value>\r\n            <localID>0E</localID>\r\n        </Reading>\r\n        <Reading>\r\n            <value>12</value>\r\n            <localID>0F</localID>\r\n        </Reading>\r\n        <Reading>\r\n            <value>14</value>\r\n            <localID>10</localID>\r\n        </Reading>\r\n        <Reading>\r\n            <value>13</value>\r\n            <localID>11</localID>\r\n        </Reading>\r\n        <Reading>\r\n            <value>11</value>\r\n            <localID>12</localID>\r\n        </Reading>\r\n        <Reading>\r\n            <value>7</value>\r\n            <localID>13</localID>\r\n        </Reading>\r\n        <Reading>\r\n            <value>8</value>\r\n            <localID>14</localID>\r\n        </Reading>\r\n        <Reading>\r\n            <value>10</value>\r\n            <localID>15</localID>\r\n        </Reading>\r\n        <Reading>\r\n            <value>10</value>\r\n            <localID>16</localID>\r\n        </Reading>\r\n        <Reading>\r\n            <value>10</value>\r\n            <localID>17</localID>\r\n        </Reading>\r\n    </MirrorReadingSet>\r\n</MirrorMeterReading>"
						},
						"url": {
							"raw": "{{HOST}}/mup/{{MUP_ID}}",
							"host": [
								"{{HOST}}"
							],
							"path": [
								"mup",
								"{{MUP_ID}}"
							]
						}
					},
					"response": []
				},
				{
					"name": "mup/0 (Mirror Metering MirrorMeterReadingList)",
					"request": {
						"method": "POST",
						"header": [
							{
								"key": "x-forwarded-client-cert",
								"value": "{{CLIENT_CERTIFICATE}}",
								"type": "text"
							},
							{
								"key": "Content-Type",
								"value": "application/sep+xml",
								"type": "text"
							},
							{
								"key": "Accept",
								"value": "application/sep+xml",
								"type": "text"
							}
						],
						"body": {
							"mode": "raw",
							"raw": "<MirrorMeterReadingList xmlns=\"urn:ieee:std:2030.5:ns\">\r\n    <MirrorMeterReading>\r\n        <mRID>0700006CC8</mRID>\r\n        <Reading>\r\n            <value>574</value>\r\n        </Reading>\r\n    </MirrorMeterReading>\r\n    <MirrorMeterReading>\r\n        <mRID>0800006CC8</mRID>\r\n        <MirrorReadingSet>\r\n            <mRID>0900006CC8</mRID>\r\n            <timePeriod>\r\n                <duration>86400</duration>\r\n                <start>1341665765</start>\r\n            </timePeriod>\r\n            <Reading>\r\n                <value>9</value>\r\n                <localID>00</localID>\r\n            </Reading>\r\n            <Reading>\r\n                <value>12</value>\r\n                <localID>01</localID>\r\n            </Reading>\r\n            <Reading>\r\n                <value>10</value>\r\n                <localID>02</localID>\r\n            </Reading>\r\n            <Reading>\r\n                <value>13</value>\r\n                <localID>03</localID>\r\n            </Reading>\r\n            <Reading>\r\n                <value>11</value>\r\n                <localID>04</localID>\r\n            </Reading>\r\n            <Reading>\r\n                <value>11</value>\r\n                <localID>05</localID>\r\n            </Reading>\r\n            <Reading>\r\n                <value>10</value>\r\n                <localID>06</localID>\r\n            </Reading>\r\n            <Reading>\r\n                <value>12</value>\r\n                <localID>07</localID>\r\n            </Reading>\r\n            <Reading>\r\n                <value>9</value>\r\n                <localID>08</localID>\r\n            </Reading>\r\n            <Reading>\r\n                <value>7</value>\r\n                <localID>09</localID>\r\n            </Reading>\r\n            <Reading>\r\n                <value>6</value>\r\n                <localID>0A</localID>\r\n            </Reading>\r\n            <Reading>\r\n                <value>5</value>\r\n                <localID>0B</localID>\r\n            </Reading>\r\n            <Reading>\r\n                <value>8</value>\r\n                <localID>0C</localID>\r\n            </Reading>\r\n            <Reading>\r\n                <value>9</value>\r\n                <localID>0D</localID>\r\n            </Reading>\r\n            <Reading>\r\n                <value>10</value>\r\n                <localID>0E</localID>\r\n            </Reading>\r\n            <Reading>\r\n                <value>12</value>\r\n                <localID>0F</localID>\r\n            </Reading>\r\n            <Reading>\r\n                <value>14</value>\r\n                <localID>10</localID>\r\n            </Reading>\r\n            <Reading>\r\n                <value>13</value>\r\n                <localID>11</localID>\r\n            </Reading>\r\n            <Reading>\r\n                <value>11</value>\r\n                <localID>12</localID>\r\n            </Reading>\r\n            <Reading>\r\n                <value>7</value>\r\n                <localID>13</localID>\r\n            </Reading>\r\n            <Reading>\r\n                <value>8</value>\r\n                <localID>14</localID>\r\n            </Reading>\r\n            <Reading>\r\n                <value>10</value>\r\n                <localID>15</localID>\r\n            </Reading>\r\n            <Reading>\r\n                <value>10</value>\r\n                <localID>16</localID>\r\n            </Reading>\r\n            <Reading>\r\n                <value>10</value>\r\n                <localID>17</localID>\r\n            </Reading>\r\n        </MirrorReadingSet>\r\n    </MirrorMeterReading>\r\n</MirrorMeterReadingList>"
						},
						"url": {
							"raw": "{{HOST}}/mup/{{MUP_ID}}",
							"host": [
								"{{HOST}}"
							],
							"path": [
								"mup",
								"{{MUP_ID}}"
							]
						}
					},
					"response": []
				},
				{
					"name": "/upt (Metering UsagePointList)",
					"request": {
						"method": "GET",
						"header": [
							{
								"key": "x-forwarded-client-cert",
								"value": "{{CLIENT_CERTIFICATE}}",
								"type": "text"
							},
							{
								"key": "Accept",
								"value": "application/sep+xml",
								"type": "text"
							}
						],
						"url": {
							"raw": "{{HOST}}/upt",
							"host": [
								"{{HOST}}"
							],
							"path": [
								"upt"
							]
						}
					},
					"response": []
				},
				{
					"name": "/upt/1 (Mirror Metering MeterReadingList)",
					"request": {
						"method": "GET",
						"header": [
							{
								"key": "x-forwarded-client-cert",
								"value": "{{CLIENT_CERTIFICATE}}",
								"type": "text"
							},
							{
								"key": "Accept",
								"value": "application/sep+xml",
								"type": "text"
							}
						],
						"url": {
							"raw": "{{HOST}}/upt/{{UPT_ID}}/mr?s=0&l=10",
							"host": [
								"{{HOST}}"
							],
							"path": [
								"upt",
								"{{UPT_ID}}",
								"mr"
							],
							"query": [
								{
									"key": "s",
									"value": "0"
								},
								{
									"key": "l",
									"value": "10"
								}
							]
						}
					},
					"response": []
				},
				{
					"name": "/upt/1 (Mirror Metering ReadingType)",
					"request": {
						"method": "GET",
						"header": [
							{
								"key": "x-forwarded-client-cert",
								"value": "{{CLIENT_CERTIFICATE}}",
								"type": "text"
							},
							{
								"key": "Accept",
								"value": "application/sep+xml",
								"type": "text"
							}
						],
						"url": {
							"raw": "{{HOST}}/upt/{{UPT_ID}}/mr/1/rt",
							"host": [
								"{{HOST}}"
							],
							"path": [
								"upt",
								"{{UPT_ID}}",
								"mr",
								"1",
								"rt"
							]
						}
					},
					"response": []
				},
				{
					"name": "/upt/1 (Metering ReadingSetList)",
					"request": {
						"method": "GET",
						"header": [
							{
								"key": "x-forwarded-client-cert",
								"value": "{{CLIENT_CERTIFICATE}}",
								"type": "text"
							},
							{
								"key": "Accept",
								"value": "application/sep+xml",
								"type": "text"
							}
						],
						"url": {
							"raw": "{{HOST}}/upt/{{UPT_ID}}/mr/1/rs?s=0&l=1",
							"host": [
								"{{HOST}}"
							],
							"path": [
								"upt",
								"{{UPT_ID}}",
								"mr",
								"1",
								"rs"
							],
							"query": [
								{
									"key": "s",
									"value": "0"
								},
								{
									"key": "l",
									"value": "1"
								}
							]
						}
					},
					"response": []
				},
				{
					"name": "/upt/1 (Mirror Metering ReadingList)",
					"request": {
						"method": "GET",
						"header": [
							{
								"key": "x-forwarded-client-cert",
								"value": "{{CLIENT_CERTIFICATE}}",
								"type": "text"
							},
							{
								"key": "Accept",
								"value": "application/sep+xml",
								"type": "text"
							}
						],
						"url": {
							"raw": "{{HOST}}/upt/{{UPT_ID}}/mr/1/rs/32/r?s=0&l=24",
							"host": [
								"{{HOST}}"
							],
							"path": [
								"upt",
								"{{UPT_ID}}",
								"mr",
								"1",
								"rs",
								"32",
								"r"
							],
							"query": [
								{
									"key": "s",
									"value": "0"
								},
								{
									"key": "l",
									"value": "24"
								}
							]
						}
					},
					"response": []
				},
				{
					"name": "/upt/1 (Mirror Metering ReadingSetList)",
					"request": {
						"method": "GET",
						"header": [
							{
								"key": "x-forwarded-client-cert",
								"value": "{{CLIENT_CERTIFICATE}}",
								"type": "text"
							},
							{
								"key": "Accept",
								"value": "application/sep+xml",
								"type": "text"
							}
						],
						"url": {
							"raw": "{{HOST}}/upt/{{UPT_ID}}/mr/1/rs?s=0&l=1",
							"host": [
								"{{HOST}}"
							],
							"path": [
								"upt",
								"{{UPT_ID}}",
								"mr",
								"1",
								"rs"
							],
							"query": [
								{
									"key": "s",
									"value": "0"
								},
								{
									"key": "l",
									"value": "1"
								}
							]
						}
					},
					"response": []
				},
				{
					"name": "/upt/1 (Mirror Metering ReadingList)",
					"request": {
						"method": "GET",
						"header": [
							{
								"key": "x-forwarded-client-cert",
								"value": "{{CLIENT_CERTIFICATE}}",
								"type": "text"
							},
							{
								"key": "Accept",
								"value": "application/sep+xml",
								"type": "text"
							}
						],
						"url": {
							"raw": "{{HOST}}/upt/{{UPT_ID}}/mr/1/rs/33/r?s=0&l=24 HTTP/1.1",
							"host": [
								"{{HOST}}"
							],
							"path": [
								"upt",
								"{{UPT_ID}}",
								"mr",
								"1",
								"rs",
								"33",
								"r"
							],
							"query": [
								{
									"key": "s",
									"value": "0"
								},
								{
									"key": "l",
									"value": "24 HTTP/1.1"
								}
							]
						}
					},
					"response": []
				}
			]
		},
		{
			"name": "Pricing",
			"item": [
				{
					"name": "/pricing/rt/1 (Pricing ReadingType)",
					"request": {
						"method": "GET",
						"header": [
							{
								"key": "x-forwarded-client-cert",
								"value": "{{CLIENT_CERTIFICATE}}",
								"type": "text"
							},
							{
								"key": "Accept",
								"value": "application/sep+xml",
								"type": "text"
							}
						],
						"url": {
							"raw": "{{HOST}}/pricing/rt/{{PRICING_RT}}",
							"host": [
								"{{HOST}}"
							],
							"path": [
								"pricing",
								"rt",
								"{{PRICING_RT}}"
							]
						}
					},
					"response": []
				},
				{
					"name": "/tp (TariffProfileList (unscoped))",
					"request": {
						"method": "GET",
						"header": [
							{
								"key": "x-forwarded-client-cert",
								"value": "{{CLIENT_CERTIFICATE}}",
								"type": "text"
							},
							{
								"key": "Accept",
								"value": "application/sep+xml",
								"type": "text"
							}
						],
						"url": {
							"raw": "{{HOST}}/tp?s=0&l=10",
							"host": [
								"{{HOST}}"
							],
							"path": [
								"tp"
							],
							"query": [
								{
									"key": "s",
									"value": "0"
								},
								{
									"key": "l",
									"value": "10"
								}
							]
						}
					},
					"response": []
				},
				{
					"name": "/tp/3 (TariffProfile (unscoped))",
					"request": {
						"method": "GET",
						"header": [
							{
								"key": "x-forwarded-client-cert",
								"value": "{{CLIENT_CERTIFICATE}}",
								"type": "text"
							},
							{
								"key": "Accept",
								"value": "application/sep+xml",
								"type": "text"
							}
						],
						"url": {
							"raw": "{{HOST}}/tp/{{TP_ID}}",
							"host": [
								"{{HOST}}"
							],
							"path": [
								"tp",
								"{{TP_ID}}"
							]
						}
					},
					"response": []
				},
				{
					"name": "/edev/3/tp (TariffProfileList Site Scoped)",
					"request": {
						"method": "GET",
						"header": [
							{
								"key": "x-forwarded-client-cert",
								"value": "{{CLIENT_CERTIFICATE}}",
								"type": "text"
							},
							{
								"key": "Accept",
								"value": "application/sep+xml",
								"type": "text"
							}
						],
						"url": {
							"raw": "{{HOST}}/edev/{{EDEV_ID}}/tp?l=10",
							"host": [
								"{{HOST}}"
							],
							"path": [
								"edev",
								"{{EDEV_ID}}",
								"tp"
							],
							"query": [
								{
									"key": "l",
									"value": "10"
								}
							]
						}
					},
					"response": []
				},
				{
					"name": "/tp/1/rc (RateComponent (unscoped))",
					"request": {
						"method": "GET",
						"header": [
							{
								"key": "x-forwarded-client-cert",
								"value": "{{CLIENT_CERTIFICATE}}",
								"type": "text"
							},
							{
								"key": "Accept",
								"value": "application/sep+xml",
								"type": "text"
							}
						],
						"url": {
							"raw": "{{HOST}}/tp/{{TP_ID}}/rc",
							"host": [
								"{{HOST}}"
							],
							"path": [
								"tp",
								"{{TP_ID}}",
								"rc"
							]
						}
					},
					"response": []
				},
				{
					"name": "/tp/1/1 (TariffProfile)",
					"request": {
						"method": "GET",
						"header": [
							{
								"key": "x-forwarded-client-cert",
								"value": "{{CLIENT_CERTIFICATE}}",
								"type": "text"
							},
							{
								"key": "Accept",
								"value": "application/sep+xml",
								"type": "text"
							}
						],
						"url": {
							"raw": "{{HOST}}/tp/{{TP_ID}}/{{EDEV_ID}}",
							"host": [
								"{{HOST}}"
							],
							"path": [
								"tp",
								"{{TP_ID}}",
								"{{EDEV_ID}}"
							]
						}
					},
					"response": []
				},
				{
					"name": "/tp/1/1/rc (RateComponentList)",
					"request": {
						"method": "GET",
						"header": [
							{
								"key": "x-forwarded-client-cert",
								"value": "{{CLIENT_CERTIFICATE}}",
								"type": "text"
							},
							{
								"key": "Accept",
								"value": "application/sep+xml",
								"type": "text"
							}
						],
						"url": {
							"raw": "{{HOST}}/tp/{{TP_ID}}/{{EDEV_ID}}/rc?s=0&l=10",
							"host": [
								"{{HOST}}"
							],
							"path": [
								"tp",
								"{{TP_ID}}",
								"{{EDEV_ID}}",
								"rc"
							],
							"query": [
								{
									"key": "s",
									"value": "0"
								},
								{
									"key": "l",
									"value": "10"
								}
							]
						}
					},
					"response": []
				},
				{
					"name": "/tp/1/1/rc/YYYY-MM-DD/1 (RateComponent)",
					"request": {
						"method": "GET",
						"header": [
							{
								"key": "x-forwarded-client-cert",
								"value": "{{CLIENT_CERTIFICATE}}",
								"type": "text"
							},
							{
								"key": "Accept",
								"value": "application/sep+xml",
								"type": "text"
							}
						],
						"url": {
							"raw": "{{HOST}}/tp/{{TP_ID}}/{{EDEV_ID}}/rc/{{DATE}}/{{PRICING_RT}}",
							"host": [
								"{{HOST}}"
							],
							"path": [
								"tp",
								"{{TP_ID}}",
								"{{EDEV_ID}}",
								"rc",
								"{{DATE}}",
								"{{PRICING_RT}}"
							]
						}
					},
					"response": []
				},
				{
					"name": "/tp/1/1/rc/YYYY-MM-DD/1/tti (TimeTariffIntervalList)",
					"request": {
						"method": "GET",
						"header": [
							{
								"key": "x-forwarded-client-cert",
								"value": "{{CLIENT_CERTIFICATE}}",
								"type": "text"
							},
							{
								"key": "Accept",
								"value": "application/sep+xml",
								"type": "text"
							}
						],
						"url": {
							"raw": "{{HOST}}/tp/{{TP_ID}}/{{EDEV_ID}}/rc/{{DATE}}/{{PRICING_RT}}/tti?s=0&l=10",
							"host": [
								"{{HOST}}"
							],
							"path": [
								"tp",
								"{{TP_ID}}",
								"{{EDEV_ID}}",
								"rc",
								"{{DATE}}",
								"{{PRICING_RT}}",
								"tti"
							],
							"query": [
								{
									"key": "s",
									"value": "0"
								},
								{
									"key": "l",
									"value": "10"
								}
							]
						}
					},
					"response": []
				},
				{
					"name": "/tp/1/1/rc/YYYY-MM-DD/1/tti/HH:MM (TimeTariffInterval)",
					"request": {
						"method": "GET",
						"header": [
							{
								"key": "x-forwarded-client-cert",
								"value": "{{CLIENT_CERTIFICATE}}",
								"type": "text"
							},
							{
								"key": "Accept",
								"value": "application/sep+xml",
								"type": "text"
							}
						],
						"url": {
							"raw": "{{HOST}}/tp/{{TP_ID}}/{{EDEV_ID}}/rc/{{DATE}}/{{PRICING_RT}}/tti/{{TIME}}",
							"host": [
								"{{HOST}}"
							],
							"path": [
								"tp",
								"{{TP_ID}}",
								"{{EDEV_ID}}",
								"rc",
								"{{DATE}}",
								"{{PRICING_RT}}",
								"tti",
								"{{TIME}}"
							]
						}
					},
					"response": []
				},
				{
					"name": "/tp/1/1/rc/YYYY-MM-DD/1/tti/HH:MM/cti/12345 (ConsumptionTariffIntervalList)",
					"request": {
						"method": "GET",
						"header": [
							{
								"key": "x-forwarded-client-cert",
								"value": "{{CLIENT_CERTIFICATE}}",
								"type": "text"
							},
							{
								"key": "Accept",
								"value": "application/sep+xml",
								"type": "text"
							}
						],
						"url": {
							"raw": "{{HOST}}/tp/{{TP_ID}}/{{EDEV_ID}}/rc/{{DATE}}/{{PRICING_RT}}/tti/{{TIME}}/cti/12345?s=0&l=10",
							"host": [
								"{{HOST}}"
							],
							"path": [
								"tp",
								"{{TP_ID}}",
								"{{EDEV_ID}}",
								"rc",
								"{{DATE}}",
								"{{PRICING_RT}}",
								"tti",
								"{{TIME}}",
								"cti",
								"12345"
							],
							"query": [
								{
									"key": "s",
									"value": "0"
								},
								{
									"key": "l",
									"value": "10"
								}
							]
						}
					},
					"response": []
				},
				{
					"name": "/tp/1/1/rc/YYYY-MM-DD/1/tti/HH:MM/cti/12345/1 (ConsumptionTariffInterval)",
					"request": {
						"method": "GET",
						"header": [
							{
								"key": "x-forwarded-client-cert",
								"value": "{{CLIENT_CERTIFICATE}}",
								"type": "text"
							},
							{
								"key": "Accept",
								"value": "application/sep+xml",
								"type": "text"
							}
						],
						"url": {
							"raw": "{{HOST}}/tp/{{TP_ID}}/{{EDEV_ID}}/rc/{{DATE}}/{{PRICING_RT}}/tti/{{TIME}}/cti/12345/1?s=0&l=10",
							"host": [
								"{{HOST}}"
							],
							"path": [
								"tp",
								"{{TP_ID}}",
								"{{EDEV_ID}}",
								"rc",
								"{{DATE}}",
								"{{PRICING_RT}}",
								"tti",
								"{{TIME}}",
								"cti",
								"12345",
								"1"
							],
							"query": [
								{
									"key": "s",
									"value": "0"
								},
								{
									"key": "l",
									"value": "10"
								}
							]
						}
					},
					"response": []
				}
			]
		},
		{
			"name": "Time",
			"item": [
				{
					"name": "/tm",
					"request": {
						"method": "GET",
						"header": [
							{
								"key": "x-forwarded-client-cert",
								"value": "{{CLIENT_CERTIFICATE}}",
								"type": "text"
							},
							{
								"key": "Accept",
								"value": "application/sep+xml",
								"type": "text"
							}
						],
						"url": {
							"raw": "{{HOST}}/tm",
							"host": [
								"{{HOST}}"
							],
							"path": [
								"tm"
							]
						}
					},
					"response": []
				}
			]
		}
	],
	"event": [
		{
			"listen": "prerequest",
			"script": {
				"type": "text/javascript",
				"exec": [
					""
				]
			}
		},
		{
			"listen": "test",
			"script": {
				"type": "text/javascript",
				"exec": [
					""
				]
			}
		}
	],
	"variable": [
		{
			"key": "HOST",
			"value": "localhost:8000",
			"type": "default"
		},
		{
			"key": "CLIENT_CERTIFICATE",
			"value": "-----BEGIN%20CERTIFICATE-----%0AMIIFszCCA5ugAwIBAgIUYUuu68R/soF/pE6Mrf1RCKT4brYwDQYJKoZIhvcNAQEL%0ABQAwaTELMAkGA1UEBhMCR0IxDzANBgNVBAgMBkxvbmRvbjEPMA0GA1UEBwwGTG9u%0AZG9uMRAwDgYDVQQKDAdFeGFtcGxlMRAwDgYDVQQLDAdFeGFtcGxlMRQwEgYDVQQD%0ADAtleGFtcGxlLmNvbTAeFw0yMzAzMjIwNTI5MjdaFw0zNzAzMTgwNTI5MjdaMGkx%0ACzAJBgNVBAYTAkdCMQ8wDQYDVQQIDAZMb25kb24xDzANBgNVBAcMBkxvbmRvbjEQ%0AMA4GA1UECgwHRXhhbXBsZTEQMA4GA1UECwwHRXhhbXBsZTEUMBIGA1UEAwwLZXhh%0AbXBsZS5jb20wggIiMA0GCSqGSIb3DQEBAQUAA4ICDwAwggIKAoICAQDSyrwTUXHZ%0ALzRyKDBzjPhVxSmuWz7QYhdP/MQbRWPx38fz+Dmn3Q5GkBtOU/cgQ/wg4XWuKNF4%0A/j61272c39t6jW5TWBR1k1hRXa1wm0fnf56YjIjNSlH4TQla7tXpwFQjBuw+4Rd4%0And7xRcg1Uf3Er8R4zzsvL6e3HHtxCQz8IjTReR9jE6lu4vyhItYfhVjlt4G12HI9%0Aos+jLpUgsIdt36cb4LjTVXEf+tw0XX0gy0Xp1Dm5ABQ38GQG8XCea/4WP0oSzBbg%0Az50fQaM48ewFdn9TpECJVX5mvye1LCIahor1zl10jJX7yVirSSgR197MMR0bUQyJ%0A04YPSIZxwszpO0hbnE7+Yz5ydVjwiMm+2lfZ3lUVJFY4X68Pvj25M4X5ysMRVhu2%0AlTr8ZQYHGPfK03FRolZO+1FoGD9ypqqCBp5KxjZ8NdwLfKiBVTLgLJlhBOOljqZF%0AZuj6esBa9wzkU62StykWzqb+fqBW+jGMaL1RMgHZ3Ohm9DPAxEaTjDmK5cvlTskc%0AVYgR3gztKShMGSAs532vS5rOYi86BJpr8kEe+SG/1Dl04F0rK4qNk+aCBC/7miem%0AVnHMssj5BbtV3DJpF3NlFmCJ5n30icM2KR9HJFzpBbufO9DWhtFMyBfjFvWb06IQ%0AfkqldqqRbWhMgXfudhjOVyGEa6bpdqE3wwIDAQABo1MwUTAdBgNVHQ4EFgQUOolp%0Af90K/ERSaGDZSV7wEbVqnrowHwYDVR0jBBgwFoAUOolpf90K/ERSaGDZSV7wEbVq%0AnrowDwYDVR0TAQH/BAUwAwEB/zANBgkqhkiG9w0BAQsFAAOCAgEAfuHAai8q8Bk2%0A1YaFY+VRxGvxW2unGnAicgiajShIeL9CLcV0VXqd/79SRdJaFBts8A6akXz3PHYF%0A9oM882FSWBSHSEztR3jOQHeJnFUNLk/e1aZJWQRRI7SwN9cDJrMdZOghPmkwl160%0AaKphkQtboUJs33BKpzUSDr2tsOLZXppVi22ngzcgiro5/3oIDvYIalTfZ3tQEMg9%0AOLmQFp1uyisXJ+q7AT04AHIC9Mh3va5zmpxxR68FppbFXRVl8Hhx+57CKrw4VDay%0ApcWUkIHiviEOSZdhp4+Vy/VEFVlkiJzF64dgFoDs9eoTqU4zfuNzc8zlWsl7/IEl%0AS3f35QZIKo99HfXWpjVyeT0kteDe5GEtMOsQp56VsYRKFZMdLDV/0WLr/0aD2RCr%0ADl9Bfx2ewiBmmNcanicaxRgAJFutF8SKV8M62+4SC3PVvRTpC6a/Biwk1EB7fsk/%0AUijWxeL66Rk5vdnLHrUAKiKimsnl2DftP+fvG3xgfPF4/szAWMVjhnHPhFzPXSR+%0AZpNVDGJQhYHMBEs2s90QL+hVnjBblfvhbqBbiqXcVg2+wNfTIOXbUK3m86vKW+aj%0AA39FiN7VYiEFY3dVZNkcjfRjED4D3nOSs0uT247VVP882UXa6mFecaM9u6hgZyyw%0AfSCR9LWxGyGL+iGNC19NciZUuY1kLr8=%0A-----END%20CERTIFICATE-----",
			"type": "default"
		},
		{
			"key": "EDEV_ID",
			"value": "1"
		},
		{
			"key": "MUP_ID",
			"value": "0"
		},
		{
			"key": "UPT_ID",
			"value": "1"
		},
		{
			"key": "TP_ID",
			"value": "1"
		},
		{
			"key": "RT_ID",
			"value": "1"
		},
		{
			"key": "RC_ID",
			"value": "3"
		},
		{
			"key": "DATE",
			"value": "2022-03-05",
			"type": "string"
		},
		{
			"key": "TIME",
			"value": "01:02",
			"type": "string"
		},
		{
			"key": "PRICING_RT",
			"value": "1",
			"type": "string"
		}
	]
}<|MERGE_RESOLUTION|>--- conflicted
+++ resolved
@@ -189,6 +189,189 @@
 			]
 		},
 		{
+			"name": "Device Capability",
+			"item": [
+				{
+					"name": "/dcap (Device Capability)",
+					"protocolProfileBehavior": {
+						"disabledSystemHeaders": {}
+					},
+					"request": {
+						"method": "GET",
+						"header": [
+							{
+								"key": "x-forwarded-client-cert",
+								"value": "{{CLIENT_CERTIFICATE}}",
+								"type": "text"
+							},
+							{
+								"key": "Accept",
+								"value": "application/sep+xml",
+								"type": "text"
+							}
+						],
+						"url": {
+							"raw": "{{HOST}}/dcap",
+							"host": [
+								"{{HOST}}"
+							],
+							"path": [
+								"dcap"
+							]
+						}
+					},
+					"response": []
+				}
+			]
+		},
+		{
+			"name": "DOEs",
+			"item": [
+				{
+					"name": "/derp/1 (DERProgramList)",
+					"request": {
+						"method": "GET",
+						"header": [
+							{
+								"key": "x-forwarded-client-cert",
+								"value": "{{CLIENT_CERTIFICATE}}",
+								"type": "text"
+							},
+							{
+								"key": "Accept",
+								"value": "application/sep+xml",
+								"type": "text"
+							}
+						],
+						"url": {
+							"raw": "{{HOST}}/derp/{{EDEV_ID}}",
+							"host": [
+								"{{HOST}}"
+							],
+							"path": [
+								"derp",
+								"{{EDEV_ID}}"
+							]
+						}
+					},
+					"response": []
+				},
+				{
+					"name": "/derp/1/doe (DERProgram - DOE)",
+					"request": {
+						"method": "GET",
+						"header": [
+							{
+								"key": "x-forwarded-client-cert",
+								"value": "{{CLIENT_CERTIFICATE}}",
+								"type": "text"
+							},
+							{
+								"key": "Accept",
+								"value": "application/sep+xml",
+								"type": "text"
+							}
+						],
+						"url": {
+							"raw": "{{HOST}}/derp/{{EDEV_ID}}/doe",
+							"host": [
+								"{{HOST}}"
+							],
+							"path": [
+								"derp",
+								"{{EDEV_ID}}",
+								"doe"
+							]
+						}
+					},
+					"response": []
+				},
+				{
+					"name": "/derp/1/doe/derc (DERControls - DOE)",
+					"request": {
+						"method": "GET",
+						"header": [
+							{
+								"key": "x-forwarded-client-cert",
+								"value": "{{CLIENT_CERTIFICATE}}",
+								"type": "text"
+							},
+							{
+								"key": "Accept",
+								"value": "application/sep+xml",
+								"type": "text"
+							}
+						],
+						"url": {
+							"raw": "{{HOST}}/derp/{{EDEV_ID}}/doe/derc?s=0&l=1",
+							"host": [
+								"{{HOST}}"
+							],
+							"path": [
+								"derp",
+								"{{EDEV_ID}}",
+								"doe",
+								"derc"
+							],
+							"query": [
+								{
+									"key": "s",
+									"value": "0"
+								},
+								{
+									"key": "l",
+									"value": "1"
+								}
+							]
+						}
+					},
+					"response": []
+				},
+				{
+					"name": "/derp/1/doe/derc/date (DERControls - DOE by Date)",
+					"request": {
+						"method": "GET",
+						"header": [
+							{
+								"key": "x-forwarded-client-cert",
+								"value": "{{CLIENT_CERTIFICATE}}",
+								"type": "text"
+							},
+							{
+								"key": "Accept",
+								"value": "application/sep+xml",
+								"type": "text"
+							}
+						],
+						"url": {
+							"raw": "{{HOST}}/derp/{{EDEV_ID}}/doe/derc/{{DATE}}?s=0&l=10",
+							"host": [
+								"{{HOST}}"
+							],
+							"path": [
+								"derp",
+								"{{EDEV_ID}}",
+								"doe",
+								"derc",
+								"{{DATE}}"
+							],
+							"query": [
+								{
+									"key": "s",
+									"value": "0"
+								},
+								{
+									"key": "l",
+									"value": "10"
+								}
+							]
+						}
+					},
+					"response": []
+				}
+			]
+		},
+		{
 			"name": "End Device Resource",
 			"item": [
 				{
@@ -377,30 +560,30 @@
 		},
 		{
 			"name": "Function Set Assignments",
+			"name": "Function Set Assignments",
 			"item": [
 				{
-<<<<<<< HEAD
 					"name": "/edev/1/fsa (FuntionSetAssigmentsList)",
-=======
-					"name": "/edev/1/fsa (FuntionSetAssignmentsList)",
->>>>>>> 647e1f6a
-					"request": {
-						"method": "GET",
-						"header": [
-							{
-								"key": "x-forwarded-client-cert",
-								"value": "{{CLIENT_CERTIFICATE}}",
-								"type": "default"
+					"request": {
+						"method": "GET",
+						"header": [
+							{
+								"key": "x-forwarded-client-cert",
+								"value": "{{CLIENT_CERTIFICATE}}",
+								"type": "default""type": "default"
 							}
 						],
 						"url": {
 							"raw": "{{HOST}}/edev/{{EDEV_ID}}/fsa",
+							"raw": "{{HOST}}/edev/{{EDEV_ID}}/fsa",
 							"host": [
 								"{{HOST}}"
 							],
 							"path": [
 								"edev",
 								"{{EDEV_ID}}",
+								"fsa""edev",
+								"{{EDEV_ID}}",
 								"fsa"
 							]
 						}
@@ -408,27 +591,27 @@
 					"response": []
 				},
 				{
-<<<<<<< HEAD
 					"name": "/edev/1/fsa/1 (FunctionSetAssigments)",
-=======
-					"name": "/edev/1/fsa/1 (FunctionSetAssignments)",
->>>>>>> 647e1f6a
-					"request": {
-						"method": "GET",
-						"header": [
-							{
-								"key": "x-forwarded-client-cert",
-								"value": "{{CLIENT_CERTIFICATE}}",
-								"type": "default"
+					"request": {
+						"method": "GET",
+						"header": [
+							{
+								"key": "x-forwarded-client-cert",
+								"value": "{{CLIENT_CERTIFICATE}}",
+								"type": "default""type": "default"
 							}
 						],
 						"url": {
 							"raw": "{{HOST}}/edev/{{EDEV_ID}}/fsa/{{FSA_ID}}",
+							"raw": "{{HOST}}/edev/{{EDEV_ID}}/fsa/{{FSA_ID}}",
 							"host": [
 								"{{HOST}}"
 							],
 							"path": [
 								"edev",
+								"{{EDEV_ID}}",
+								"fsa",
+								"{{FSA_ID}}""edev",
 								"{{EDEV_ID}}",
 								"fsa",
 								"{{FSA_ID}}"
