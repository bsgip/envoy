[tool.black]
line-length = 120

[tool.pytest.ini_options]
pythonpath = ["src/"]
testpaths = "tests"
filterwarnings = ["error::DeprecationWarning"]
addopts = "--strict-markers"
markers = [
    "cert_header: marks tests to use a custom value for cert_header instead of the default",
    "href_prefix: marks tests to use a custom value for href_prefix instead of the default of None",
    "no_default_doe: marks tests to disable the default DOE config values (disables default DERControl endpoint)",
    "azure_ad_auth: marks tests to enable the azure active directory auth dependency",
    "azure_ad_db: marks tests to enable the azure active directory dynamic db creds dependency (requires azure_ad_auth)",
    "azure_ad_db_refresh_secs: marks tests to set the config value azure_ad_db_refresh_secs (requires azure_ad_db)",
    "csipv11a_xmlns_optin_middleware: mark tests to install the csip-aus v11a xml namespace opt-in middleware",
    "admin_ro_user: marks tests that install the admin server 'Read Only' user/passwords",
    "disable_device_registration: marks tests that disable NULL Aggregator and disable unrecognised devices from registering (equivalent to allow_device_registration = False)",
]

[tool.bandit]
exclude_dirs = ["tests"]

[tool.mypy]
exclude = ["src/envoy/server/alembic", "tests"]
check_untyped_defs = true
disallow_incomplete_defs = true
disallow_untyped_decorators = true
disallow_untyped_defs = true
namespace_packages = true
warn_redundant_casts = true

[build-system]
requires = ["setuptools >= 40.9.0", "wheel"]
build-backend = "setuptools.build_meta"

[project]
name = "envoy"
version = "0.7.0"
dependencies = [
    "fastapi>=0.94.1",
    "sqlalchemy>=2.0.0",
    "alembic",
    "tzlocal",
    "pydantic_xml[lxml]>=2.12.0",
    "pydantic!=2.7.0",
    "pydantic-xml!=2.9.1",                                                   # Known compatibility issue with pydantic
    "pydantic-settings",
    "python-dateutil",
    "asyncpg",
    "fastapi-async-sqlalchemy",
    "alembic",
    "python-dotenv",
    "uvicorn",
    "pyjwt",
    "cryptography",
    "httpx",
    "taskiq!=0.11.5,!=0.11.6",                                               # Known compatibiity issue with pydantic
    "taskiq-aio-pika",
    "parse",
<<<<<<< HEAD
    "envoy_schema @ git+ssh://git@github.com/bsgip/envoy-schema.git@v0.5.2",
=======
    "envoy_schema @ git+ssh://git@github.com/bsgip/envoy-schema.git@v0.6.3",
>>>>>>> fc3fffb6
]

[project.optional-dependencies]
dev = [
    "bandit",
    "flake8",
    "mypy",
    "sqlalchemy[mypy]",
    "types-python-dateutil",
    "types-tzlocal",
    "black",
    "coverage",
]
test = [
    "pytest",
    "pytest-asyncio",
    "anyio",
    "pytest-mock",
    "pytest-postgresql",
    "psycopg",
    "httpx",
    "defusedxml",
    "asgi_lifespan",
    "assertical",
]

[tool.setuptools.package-data]
"envoy" = ["py.typed"]<|MERGE_RESOLUTION|>--- conflicted
+++ resolved
@@ -58,11 +58,7 @@
     "taskiq!=0.11.5,!=0.11.6",                                               # Known compatibiity issue with pydantic
     "taskiq-aio-pika",
     "parse",
-<<<<<<< HEAD
-    "envoy_schema @ git+ssh://git@github.com/bsgip/envoy-schema.git@v0.5.2",
-=======
     "envoy_schema @ git+ssh://git@github.com/bsgip/envoy-schema.git@v0.6.3",
->>>>>>> fc3fffb6
 ]
 
 [project.optional-dependencies]
