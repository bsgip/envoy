--- conflicted
+++ resolved
@@ -15,13 +15,9 @@
     "azure_ad_db_refresh_secs: marks tests to set the config value azure_ad_db_refresh_secs (requires azure_ad_db)",
     "admin_ro_user: marks tests that install the admin server 'Read Only' user/passwords",
     "disable_device_registration: marks tests that disable NULL Aggregator and disable unrecognised devices from registering (equivalent to allow_device_registration = False)",
-<<<<<<< HEAD
     "nmi_validation_enabled: marks tests that enables NMI validation logic for the PUT ConnectionPoint endpoint",
     "allow_nmi_updates: marks whether test allows or disallows updates to nmi"
-=======
-    "nmi_validation_enabled: marks tests that enables NMI validation logic for the PUT ConnectionPoint endpoint.",
     "exclude_endpoints: marks test that excludes endpoints from the application"
->>>>>>> adb41568
 ]
 
 # (for pytests only) Using pytest-env to set placeholder values for required settings.
