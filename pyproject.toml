--- conflicted
+++ resolved
@@ -67,11 +67,7 @@
     "taskiq!=0.11.5,!=0.11.6",      # Known compatibiity issue with pydantic
     "taskiq-aio-pika",
     "parse",
-<<<<<<< HEAD
-    "envoy_schema @ git+https://github.com/synergy-au/envoy-schema.git@v0.25.0-storage.0.2.0",
-=======
-    "envoy_schema==0.26.0",
->>>>>>> 14b81f79
+    "envoy_schema @ git+https://github.com/synergy-au/envoy-schema.git@v0.26.0-storage.0.2.0",
     "intervaltree",
 ]
 
