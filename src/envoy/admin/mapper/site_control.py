--- conflicted
+++ resolved
@@ -91,11 +91,8 @@
             load_limit_watts=control.load_limit_active_watts,
             set_energized=control.set_energized,
             set_connect=control.set_connected,
-<<<<<<< HEAD
+            set_point_percentage=control.set_point_percentage,
             storage_target_watts=control.storage_target_active_watts,
-=======
-            set_point_percentage=control.set_point_percentage,
->>>>>>> 13fd9c04
         )
 
     @staticmethod
