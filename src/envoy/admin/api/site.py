--- conflicted
+++ resolved
@@ -5,11 +5,7 @@
 
 from envoy_schema.admin.schema.site import SitePageResponse, SiteResponse
 from envoy_schema.admin.schema.site_group import SiteGroupPageResponse, SiteGroupResponse
-<<<<<<< HEAD
-from envoy_schema.admin.schema.uri import SiteGroupListUri, SiteGroupUri, SiteListUri, SiteUri
-=======
 from envoy_schema.admin.schema.uri import SiteGroupListUri, SiteGroupUri, SiteListUri
->>>>>>> 16dbd864
 from fastapi import APIRouter, HTTPException, Query
 from fastapi_async_sqlalchemy import db
 
@@ -21,7 +17,6 @@
 router = APIRouter()
 
 
-<<<<<<< HEAD
 @router.get(SiteUri, status_code=HTTPStatus.OK, response_model=SiteResponse)
 async def get_single_site(
     site_id: int,
@@ -55,8 +50,6 @@
         raise HTTPException(HTTPStatus.NOT_FOUND, f"Site with id '{site_id}' not found")
 
 
-=======
->>>>>>> 16dbd864
 @router.get(SiteListUri, status_code=HTTPStatus.OK, response_model=SitePageResponse)
 async def get_all_sites(
     start: list[int] = Query([0]),
