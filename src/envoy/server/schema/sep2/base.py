import enum
from typing import Optional

<<<<<<< HEAD
import pydantic
=======
>>>>>>> aed12cb2
from pydantic_xml import BaseXmlModel, attr, element
from pydantic_xml.element import SearchMode

""" Abstract
"""
nsmap = {"": "urn:ieee:std:2030.5:ns", "csipaus": "http://csipaus.org/ns"}


class BaseXmlModelWithNS(BaseXmlModel):
    def __init_subclass__(
        cls,
        *args,
        **kwargs,
    ):
        super().__init_subclass__(*args, **kwargs)
        cls.__xml_nsmap__ = nsmap
        cls.__xml_search_mode__ = SearchMode.UNORDERED


""" Resource
"""


class PollRateType(BaseXmlModelWithNS):
    pollRate: Optional[int] = attr()


DEFAULT_POLLRATE = PollRateType(pollRate=900)


class Resource(BaseXmlModelWithNS):
<<<<<<< HEAD
    href: Optional[str] = attr()
=======
    href: str = attr()
>>>>>>> aed12cb2


class PENType(int):
    pass


class VersionType(int):
    pass


class HexBinary32(str):
    @classmethod
    def __get_validators__(cls):
        yield cls.validate

    @classmethod
    def validate(cls, v):
        if len(v) > 8:
            raise ValueError("HexBinary32 max length of 8.")
        return cls(v)


class HexBinary128(str):
    @classmethod
    def __get_validators__(cls):
        yield cls.validate

    @classmethod
    def validate(cls, v):
        if len(v) > 32:
            raise ValueError("HexBinary128 max length of 32.")
        return cls(v)


class mRIDType(HexBinary128):
    pass


class IdentifiedObject(Resource):
    description: Optional[str] = element()
    mRID: mRIDType = element()
    version: Optional[VersionType] = element()


class SubscribableType(enum.IntEnum):
    resource_does_not_support_subscriptions = 0
    resource_supports_non_conditional_subscriptions = 1
    resource_supports_conditional_subscriptions = 2
    resource_supports_both_conditional_and_non_conditional_subscriptions = 3


class SubscribableResource(Resource):
    subscribable: Optional[SubscribableType] = attr()


class SubscribableList(SubscribableResource):
    """A List to which a Subscription can be requested. """
    all_: int = attr(name="all")  # The number specifying "all" of the items in the list. Required on GET
    results: int = attr()  # Indicates the number of items in this page of results.


class List(Resource):
    """Container to hold a collection of object instances or references. See Design Pattern section for additional
    details."""
    all_: int = attr(name="all")  # The number specifying "all" of the items in the list. Required on GET
    results: int = attr()  # Indicates the number of items in this page of results.


class Link(Resource):
    pass


class ListLink(Link):
    all_: Optional[int] = attr(name="all")


class FunctionSetAssignmentBase(Resource):
    href: pydantic.AnyUrl = attr()

<<<<<<< HEAD
=======
    @classmethod
    def validate(cls, v):
        if len(v) > 8:
            raise ValueError("HexBinary32 max length of 8.")
        return cls(v)


class FunctionSetAssignmentsBase(Resource):
>>>>>>> aed12cb2
    # Optional (0..1) Links
    TimeLink: Optional[Link] = element()

    # Optional (0..1) ListLinks
    CustomerAccountListLink: Optional[ListLink] = element()
    DemandResponseProgramListLink: Optional[ListLink] = element()
    DERProgramListLink: Optional[ListLink] = element()
    FileListLink: Optional[ListLink] = element()
    MessagingProgramListLink: Optional[ListLink] = element()
    PrepaymentListLink: Optional[ListLink] = element()
    ResponseSetListLink: Optional[ListLink] = element()
    TariffProfileListLink: Optional[ListLink] = element()
    UsagePointListLink: Optional[ListLink] = element()<|MERGE_RESOLUTION|>--- conflicted
+++ resolved
@@ -1,10 +1,7 @@
 import enum
 from typing import Optional
 
-<<<<<<< HEAD
 import pydantic
-=======
->>>>>>> aed12cb2
 from pydantic_xml import BaseXmlModel, attr, element
 from pydantic_xml.element import SearchMode
 
@@ -36,11 +33,7 @@
 
 
 class Resource(BaseXmlModelWithNS):
-<<<<<<< HEAD
     href: Optional[str] = attr()
-=======
-    href: str = attr()
->>>>>>> aed12cb2
 
 
 class PENType(int):
@@ -117,20 +110,7 @@
     all_: Optional[int] = attr(name="all")
 
 
-class FunctionSetAssignmentBase(Resource):
-    href: pydantic.AnyUrl = attr()
-
-<<<<<<< HEAD
-=======
-    @classmethod
-    def validate(cls, v):
-        if len(v) > 8:
-            raise ValueError("HexBinary32 max length of 8.")
-        return cls(v)
-
-
 class FunctionSetAssignmentsBase(Resource):
->>>>>>> aed12cb2
     # Optional (0..1) Links
     TimeLink: Optional[Link] = element()
 
