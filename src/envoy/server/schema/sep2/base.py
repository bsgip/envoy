--- conflicted
+++ resolved
@@ -1,10 +1,7 @@
 import enum
 from typing import Optional
 
-<<<<<<< HEAD
-=======
 import pydantic
->>>>>>> df4fee08
 from pydantic_xml import BaseXmlModel, attr, element
 from pydantic_xml.element import SearchMode
 
@@ -106,20 +103,8 @@
     pass
 
 
-<<<<<<< HEAD
 class ListLink(Link):
     all_: Optional[int] = attr(name="all")
-=======
-class HexBinary32(str):
-    @classmethod
-    def __get_validators__(cls):
-        yield cls.validate
-
-    @classmethod
-    def validate(cls, v):
-        if len(v) > 8:
-            raise ValueError("HexBinary32 max length of 8.")
-        return cls(v)
 
 
 class FunctionSetAssignmentBase(Resource):
@@ -138,4 +123,21 @@
     ResponseSetListLink: Optional[ListLink] = element()
     TariffProfileListLink: Optional[ListLink] = element()
     UsagePointListLink: Optional[ListLink] = element()
->>>>>>> df4fee08
+
+
+class FunctionSetAssignmentBase(Resource):
+    href: pydantic.AnyUrl = attr()
+
+    # Optional (0..1) Links
+    TimeLink: Optional[Link] = element()
+
+    # Optional (0..1) ListLinks
+    CustomerAccountListLink: Optional[ListLink] = element()
+    DemandResponseProgramListLink: Optional[ListLink] = element()
+    DERProgramListLink: Optional[ListLink] = element()
+    FileListLink: Optional[ListLink] = element()
+    MessagingProgramListLink: Optional[ListLink] = element()
+    PrepaymentListLink: Optional[ListLink] = element()
+    ResponseSetListLink: Optional[ListLink] = element()
+    TariffProfileListLink: Optional[ListLink] = element()
+    UsagePointListLink: Optional[ListLink] = element()