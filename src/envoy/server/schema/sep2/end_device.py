from typing import List, Optional

from pydantic_xml import element

from envoy.server.schema.csip_aus.connection_point import ConnectionPointLink as ConnectionPointLinkType
from envoy.server.schema.sep2 import primitive_types
from envoy.server.schema.sep2.identification import Link, ListLink, SubscribableList, SubscribableResource
from envoy.server.schema.sep2.time import TimeType


<<<<<<< HEAD
class DeviceCategory(IntFlag):
    """DeviceCategory is a series of bit flags describing a category of EndDevice. Described in sep2"""

    PROGRAMMABLE_COMMUNICATING_THERMOSTAT = auto()
    STRIP_HEATERS = auto()
    BASEBOARD_HEATERS = auto()
    WATER_HEATER = auto()
    POOL_PUMP = auto()
    SAUNA = auto()
    HOT_TUB = auto()
    SMART_APPLIANCE = auto()
    IRRIGATION_PUMP = auto()
    MANAGED_COMMERCIAL_AND_INDUSTRIAL_LOADS = auto()
    SIMPLE_MISC_LOADS = auto()
    EXTERIOR_LIGHTING = auto()
    INTERIOR_LIGHTING = auto()
    LOAD_CONTROL_SWITCH = auto()
    ENERGY_MANAGEMENT_SYSTEM = auto()
    SMART_ENERGY_MODULE = auto()
    ELECTRIC_VEHICLE = auto()
    ELECTRIC_VEHICLE_SUPPLY_EQUIPMENT = auto()
    VIRTUAL_OR_MIXED_DER = auto()
    RECIPROCATING_ENGINE = auto()
    FUEL_CELL = auto()
    PHOTOVOLTAIC_SYSTEM = auto()
    COMBINED_HEAT_AND_POWER = auto()
    COMBINED_PV_AND_STORAGE = auto()
    OTHER_GENERATION_SYSTEM = auto()
    OTHER_STORAGE_SYSTEM = auto()


# The combination of ALL DeviceCategory bit flags
DEVICE_CATEGORY_ALL_SET: DeviceCategory = reduce(lambda a, b: a | b, DeviceCategory)  # type: ignore  # for py311


=======
>>>>>>> 3a88a326
class AbstractDevice(SubscribableResource):
    deviceCategory: Optional[primitive_types.HexBinary32] = element()
    lFDI: Optional[str] = element()
    sFDI: int = element()


class EndDeviceRequest(AbstractDevice, tag="EndDevice"):
    postRate: Optional[int] = element()


class EndDeviceResponse(EndDeviceRequest, tag="EndDevice"):
    changedTime: TimeType = element()
    enabled: Optional[int] = element(default=1)

    # Links
    ConnectionPointLink: Optional[ConnectionPointLinkType] = element()
    ConfigurationLink: Optional[str] = element()
    DeviceInformationLink: Optional[Link] = element()
    DeviceStatusLink: Optional[Link] = element()
    IPInterfaceListLink: Optional[Link] = element()
    LoadShedAvailabilityListLink: Optional[ListLink] = element()
    LogEventListLink: Optional[Link] = element()
    PowerStatusLink: Optional[Link] = element()
    FileStatusLink: Optional[Link] = element()
    DERListLink: Optional[ListLink] = element()
    FunctionSetAssignmentsListLink: Optional[ListLink] = element()
    RegistrationLink: Optional[Link] = element()
    SubscriptionListLink: Optional[ListLink] = element()
    FlowReservationRequestListLink: Optional[Link] = element()
    FlowReservationResponseListLink: Optional[Link] = element()


class EndDeviceListResponse(SubscribableList, tag="EndDeviceList"):
    EndDevice: Optional[List[EndDeviceResponse]] = element()<|MERGE_RESOLUTION|>--- conflicted
+++ resolved
@@ -8,44 +8,6 @@
 from envoy.server.schema.sep2.time import TimeType
 
 
-<<<<<<< HEAD
-class DeviceCategory(IntFlag):
-    """DeviceCategory is a series of bit flags describing a category of EndDevice. Described in sep2"""
-
-    PROGRAMMABLE_COMMUNICATING_THERMOSTAT = auto()
-    STRIP_HEATERS = auto()
-    BASEBOARD_HEATERS = auto()
-    WATER_HEATER = auto()
-    POOL_PUMP = auto()
-    SAUNA = auto()
-    HOT_TUB = auto()
-    SMART_APPLIANCE = auto()
-    IRRIGATION_PUMP = auto()
-    MANAGED_COMMERCIAL_AND_INDUSTRIAL_LOADS = auto()
-    SIMPLE_MISC_LOADS = auto()
-    EXTERIOR_LIGHTING = auto()
-    INTERIOR_LIGHTING = auto()
-    LOAD_CONTROL_SWITCH = auto()
-    ENERGY_MANAGEMENT_SYSTEM = auto()
-    SMART_ENERGY_MODULE = auto()
-    ELECTRIC_VEHICLE = auto()
-    ELECTRIC_VEHICLE_SUPPLY_EQUIPMENT = auto()
-    VIRTUAL_OR_MIXED_DER = auto()
-    RECIPROCATING_ENGINE = auto()
-    FUEL_CELL = auto()
-    PHOTOVOLTAIC_SYSTEM = auto()
-    COMBINED_HEAT_AND_POWER = auto()
-    COMBINED_PV_AND_STORAGE = auto()
-    OTHER_GENERATION_SYSTEM = auto()
-    OTHER_STORAGE_SYSTEM = auto()
-
-
-# The combination of ALL DeviceCategory bit flags
-DEVICE_CATEGORY_ALL_SET: DeviceCategory = reduce(lambda a, b: a | b, DeviceCategory)  # type: ignore  # for py311
-
-
-=======
->>>>>>> 3a88a326
 class AbstractDevice(SubscribableResource):
     deviceCategory: Optional[primitive_types.HexBinary32] = element()
     lFDI: Optional[str] = element()
