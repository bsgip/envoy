import logging

import uvicorn
from fastapi import Depends, FastAPI, HTTPException
from fastapi_async_sqlalchemy import SQLAlchemyMiddleware

from envoy.server.api import routers
from envoy.server.api.depends import LFDIAuthDepends
<<<<<<< HEAD
from envoy.server.api.error_handler import general_exception_handler, http_exception_handler
from envoy.server.api.sep2.end_device import router as edev_router
from envoy.server.api.sep2.time import router as tm_router
=======
from envoy.server.api.error_handler import (
    general_exception_handler,
    http_exception_handler,
)
>>>>>>> c4b10d32
from envoy.server.settings import AppSettings


def generate_settings() -> AppSettings:
    """Generates and configures a new instance of the AppSettings"""
    return AppSettings()


def generate_app(new_settings: AppSettings):
    """Generates a new app instance utilising the specific settings instance"""
    lfdi_auth = LFDIAuthDepends(new_settings.cert_pem_header)
    new_app = FastAPI(**new_settings.fastapi_kwargs, dependencies=[Depends(lfdi_auth)])
    new_app.add_middleware(SQLAlchemyMiddleware, **new_settings.db_middleware_kwargs)
<<<<<<< HEAD
    new_app.include_router(tm_router, tags=["Time"])
    new_app.include_router(edev_router, tags=["End Device"])
=======
    for router in routers:
        new_app.include_router(router)
>>>>>>> c4b10d32
    new_app.add_exception_handler(HTTPException, http_exception_handler)
    new_app.add_exception_handler(Exception, general_exception_handler)
    return new_app


# Setup logs
logging.basicConfig(style="{", level=logging.INFO)

# Setup app
settings = generate_settings()
app = generate_app(settings)

if __name__ == "__main__":
    uvicorn.run(app, host="127.0.0.1", port=8000)<|MERGE_RESOLUTION|>--- conflicted
+++ resolved
@@ -6,16 +6,7 @@
 
 from envoy.server.api import routers
 from envoy.server.api.depends import LFDIAuthDepends
-<<<<<<< HEAD
 from envoy.server.api.error_handler import general_exception_handler, http_exception_handler
-from envoy.server.api.sep2.end_device import router as edev_router
-from envoy.server.api.sep2.time import router as tm_router
-=======
-from envoy.server.api.error_handler import (
-    general_exception_handler,
-    http_exception_handler,
-)
->>>>>>> c4b10d32
 from envoy.server.settings import AppSettings
 
 
@@ -29,13 +20,8 @@
     lfdi_auth = LFDIAuthDepends(new_settings.cert_pem_header)
     new_app = FastAPI(**new_settings.fastapi_kwargs, dependencies=[Depends(lfdi_auth)])
     new_app.add_middleware(SQLAlchemyMiddleware, **new_settings.db_middleware_kwargs)
-<<<<<<< HEAD
-    new_app.include_router(tm_router, tags=["Time"])
-    new_app.include_router(edev_router, tags=["End Device"])
-=======
     for router in routers:
         new_app.include_router(router)
->>>>>>> c4b10d32
     new_app.add_exception_handler(HTTPException, http_exception_handler)
     new_app.add_exception_handler(Exception, general_exception_handler)
     return new_app
