import logging
from http import HTTPStatus
from typing import Optional, Union

from fastapi import HTTPException, Request, Response

from envoy.server.api.response import XmlResponse
from envoy.server.schema.sep2.error import ErrorResponse
from envoy.server.schema.sep2.types import ReasonCodeType

logger = logging.getLogger(__name__)


def http_status_code_to_reason_code(status_code: Union[HTTPStatus, int]) -> ReasonCodeType:
    if status_code == HTTPStatus.TOO_MANY_REQUESTS:
        return ReasonCodeType.resource_limit_reached
    elif status_code == HTTPStatus.INTERNAL_SERVER_ERROR:
        return ReasonCodeType.internal_error
    else:
        return ReasonCodeType.invalid_request_format


<<<<<<< HEAD
def generate_error_response(status_code: Union[HTTPStatus, int],
                            message: Optional[str] = None,
                            max_retry_duration: Optional[int] = None) -> Response:
=======
def generate_error_response(
    status_code: HTTPStatus, message: Optional[str] = None, max_retry_duration: Optional[int] = None
) -> Response:
>>>>>>> 3a88a326
    """Generates an XML response loaded with a sep2 Error object"""
    reason_code = http_status_code_to_reason_code(status_code)

    return XmlResponse(
        status_code=status_code,
        content=ErrorResponse(
            **{"reasonCode": reason_code, "message": message, "maxRetryDuration": max_retry_duration}
        ),
    )


def http_exception_handler(request: Request, exc: HTTPException) -> Response:
    """Handles specific HTTP exceptions"""

    logger.exception(f"{request.path_params} generated status code {exc.status_code} and exception {exc}")

    return generate_error_response(exc.status_code, message=exc.detail)


def general_exception_handler(request: Request, exc: Exception) -> Response:
    """Handles general purpose exceptions that haven't been handled
    through another means"""

    logger.exception(f"{request.path_params} generated exception {exc}")

    # don't leak any internal information about a 500
    return generate_error_response(HTTPStatus.INTERNAL_SERVER_ERROR, message=None)<|MERGE_RESOLUTION|>--- conflicted
+++ resolved
@@ -20,15 +20,9 @@
         return ReasonCodeType.invalid_request_format
 
 
-<<<<<<< HEAD
-def generate_error_response(status_code: Union[HTTPStatus, int],
-                            message: Optional[str] = None,
-                            max_retry_duration: Optional[int] = None) -> Response:
-=======
 def generate_error_response(
-    status_code: HTTPStatus, message: Optional[str] = None, max_retry_duration: Optional[int] = None
+    status_code: Union[HTTPStatus, int], message: Optional[str] = None, max_retry_duration: Optional[int] = None
 ) -> Response:
->>>>>>> 3a88a326
     """Generates an XML response loaded with a sep2 Error object"""
     reason_code = http_status_code_to_reason_code(status_code)
 
