"""Holds all controllers/routing for incoming requests"""

from envoy.server.api.csip_aus.connection_point import router as cp_router
from envoy.server.api.sep2.device_capability import router as dcap_router
from envoy.server.api.sep2.end_device import router as edev_router
from envoy.server.api.sep2.pricing import router as price_router
from envoy.server.api.sep2.time import router as tm_router

__all__ = ["routers"]

<<<<<<< HEAD
routers = [cp_router, edev_router, price_router, tm_router]
=======
routers = [cp_router, dcap_router, edev_router, tm_router]
>>>>>>> df4fee08
<|MERGE_RESOLUTION|>--- conflicted
+++ resolved
@@ -8,8 +8,4 @@
 
 __all__ = ["routers"]
 
-<<<<<<< HEAD
-routers = [cp_router, edev_router, price_router, tm_router]
-=======
-routers = [cp_router, dcap_router, edev_router, tm_router]
->>>>>>> df4fee08
+routers = [cp_router, dcap_router, edev_router, price_router, tm_router]