"""Holds all controllers/routing for incoming requests"""

from envoy.server.api.csip_aus.connection_point import router as cp_router
from envoy.server.api.sep2.derp import router as derp_router
from envoy.server.api.sep2.device_capability import router as dcap_router
from envoy.server.api.sep2.end_device import router as edev_router
from envoy.server.api.sep2.function_set_assignments import router as fsa_router
from envoy.server.api.sep2.pricing import router as price_router
from envoy.server.api.sep2.time import router as tm_router

__all__ = ["routers"]

<<<<<<< HEAD
routers = [cp_router, dcap_router, edev_router, derp_router, price_router, tm_router]
=======
routers = [cp_router, dcap_router, edev_router, fsa_router, price_router, tm_router]
>>>>>>> 15765d45
<|MERGE_RESOLUTION|>--- conflicted
+++ resolved
@@ -10,8 +10,4 @@
 
 __all__ = ["routers"]
 
-<<<<<<< HEAD
-routers = [cp_router, dcap_router, edev_router, derp_router, price_router, tm_router]
-=======
-routers = [cp_router, dcap_router, edev_router, fsa_router, price_router, tm_router]
->>>>>>> 15765d45
+routers = [cp_router, dcap_router, edev_router, derp_router, fsa_router, price_router, tm_router]