from http import HTTPStatus

from fastapi import APIRouter, Request
from fastapi_async_sqlalchemy import db

from envoy.server.api.request import extract_aggregator_id
from envoy.server.api.response import XmlResponse
from envoy.server.manager.device_capability import DeviceCapabilityManager
from envoy.server.schema import uri
from envoy.server.schema.sep2.device_capability import DeviceCapabilityResponse

router = APIRouter(tags=["device capability"])


# /dcap
@router.head(uri.DeviceCapabilityUri)
@router.get(
    uri.DeviceCapabilityUri,
    response_class=XmlResponse,
    response_model=DeviceCapabilityResponse,
    status_code=HTTPStatus.OK,
)
async def device_capability(request: Request) -> XmlResponse:
    """Responds with the DeviceCapability resource.
    Args:
        request: FastAPI request object.
    Returns:
        fastapi.Response object.
    """
    device_capability = await DeviceCapabilityManager.fetch_device_capability(
<<<<<<< HEAD
        aggregator_id=extract_aggregator_id(request))
=======
        session=db.session, aggregator_id=request.state.aggregator_id
    )
>>>>>>> 82031db6
    return XmlResponse(device_capability)<|MERGE_RESOLUTION|>--- conflicted
+++ resolved
@@ -28,10 +28,7 @@
         fastapi.Response object.
     """
     device_capability = await DeviceCapabilityManager.fetch_device_capability(
-<<<<<<< HEAD
-        aggregator_id=extract_aggregator_id(request))
-=======
-        session=db.session, aggregator_id=request.state.aggregator_id
-    )
->>>>>>> 82031db6
+        session=db.session,
+        aggregator_id=extract_aggregator_id(request)
+    (request))
     return XmlResponse(device_capability)