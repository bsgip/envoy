from datetime import datetime
from typing import Optional, Sequence

from sqlalchemy import func, select
from sqlalchemy.dialects.postgresql import insert as psql_insert
from sqlalchemy.ext.asyncio import AsyncSession

from envoy.server.model.site import Site


async def select_aggregator_site_count(session: AsyncSession, aggregator_id: int, after: datetime) -> int:
    """Fetches the number of sites 'owned' by the specified aggregator (with an additional filter on the site
    changed_time)

    after: Only sites with a changed_time greater than this value will be counted (set to 0 to count everything)"""
    # fmt: off
    stmt = (
        select(func.count())
        .select_from(Site)
        .where((Site.aggregator_id == aggregator_id) & (Site.changed_time >= after))
    )
    # fmt: on
    resp = await session.execute(stmt)
    return resp.scalar_one()


async def select_all_sites_with_aggregator_id(
    session: AsyncSession,
    aggregator_id: int,
    start: int,
    after: datetime,
    limit: int,
) -> Sequence[Site]:
    """Selects sites for an aggregator with some basic pagination / filtering based on change time

    Results will be ordered according to sep2 spec which is changedTime then sfdi"""
    stmt = (
        select(Site)
        .where((Site.aggregator_id == aggregator_id) & (Site.changed_time >= after))
        .offset(start)
        .limit(limit)
        .order_by(
            Site.changed_time.desc(),
            Site.sfdi.asc(),
        )
    )

    resp = await session.execute(stmt)
    return resp.scalars().all()


async def select_single_site_with_site_id(session: AsyncSession, site_id: int, aggregator_id: int) -> Optional[Site]:
    """Selects the unique Site with the specified site_id and aggregator_id. Returns None if a match isn't found"""
    stmt = select(Site).where((Site.aggregator_id == aggregator_id) & (Site.site_id == site_id))
    resp = await session.execute(stmt)
    return resp.scalar_one_or_none()
<<<<<<< HEAD


async def select_single_site_with_sfdi(session: AsyncSession, sfdi: int, aggregator_id: int) -> Optional[Site]:
    """Selects the unique Site with the specified sfdi and aggregator_id. Returns None if a match isn't found"""
    stmt = select(Site).where((Site.aggregator_id == aggregator_id) & (Site.sfdi == sfdi))
=======


async def select_single_site_with_lfdi(session: AsyncSession, lfdi: str, aggregator_id: int) -> Optional[Site]:
    """Site and aggregator id need to be used to make sure the aggregator owns this site."""
    stmt = select(Site).where((Site.aggregator_id == aggregator_id) & (Site.lfdi == lfdi))
>>>>>>> 53abbd78
    resp = await session.execute(stmt)
    return resp.scalar_one_or_none()


async def upsert_site_for_aggregator(session: AsyncSession, aggregator_id: int, site: Site) -> int:
    """Inserts or updates the specified site. If site's aggregator_id doesn't match aggregator_id then this will
    raise an error without modifying the DB. Returns the site_id of the inserted/updated site

    Inserts/Updates will be based on matches on the agg_id / sfdi index. Attempts to mutate agg_id/sfdi will result
    in inserting a new record.

    Relying on postgresql dialect for upsert capability. Unfortunately this breaks the typical ORM insert pattern."""

    if aggregator_id != site.aggregator_id:
        raise ValueError(f"Specified aggregator_id {aggregator_id} mismatches site.aggregator_id {site.aggregator_id}")

    table = Site.__table__
    update_cols = [c.name for c in table.c if c not in list(table.primary_key.columns)]  # type: ignore [attr-defined]
    stmt = psql_insert(Site).values(**{k: getattr(site, k) for k in update_cols})
    resp = await session.execute(
        stmt.on_conflict_do_update(
            index_elements=[Site.aggregator_id, Site.sfdi],
            set_={k: getattr(stmt.excluded, k) for k in update_cols},
        ).returning(Site.site_id)
    )
    return resp.scalar_one()<|MERGE_RESOLUTION|>--- conflicted
+++ resolved
@@ -54,19 +54,11 @@
     stmt = select(Site).where((Site.aggregator_id == aggregator_id) & (Site.site_id == site_id))
     resp = await session.execute(stmt)
     return resp.scalar_one_or_none()
-<<<<<<< HEAD
-
-
-async def select_single_site_with_sfdi(session: AsyncSession, sfdi: int, aggregator_id: int) -> Optional[Site]:
-    """Selects the unique Site with the specified sfdi and aggregator_id. Returns None if a match isn't found"""
-    stmt = select(Site).where((Site.aggregator_id == aggregator_id) & (Site.sfdi == sfdi))
-=======
 
 
 async def select_single_site_with_lfdi(session: AsyncSession, lfdi: str, aggregator_id: int) -> Optional[Site]:
     """Site and aggregator id need to be used to make sure the aggregator owns this site."""
     stmt = select(Site).where((Site.aggregator_id == aggregator_id) & (Site.lfdi == lfdi))
->>>>>>> 53abbd78
     resp = await session.execute(stmt)
     return resp.scalar_one_or_none()
 
