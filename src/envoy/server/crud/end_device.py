--- conflicted
+++ resolved
@@ -12,20 +12,14 @@
     """Fetches the number of sites 'owned' by the specified aggregator (with an additional filter on the site
     changed_time)
 
-<<<<<<< HEAD
     after: Only sites with a changed_time greater than this value will be counted (set to 0 to count everything)"""
+    # fmt: off
     stmt = (
         select(func.count())
         .select_from(Site)
         .where((Site.aggregator_id == aggregator_id) & (Site.changed_time >= after))
-=======
-    after: Only sites with a changed_time greater than this value will be counted.
-           Set to 'datetime.min' to count all sites.
-    """
-    stmt = select(func.count()).select_from(
-        select(Site.site_id).where((Site.aggregator_id == aggregator_id) & (Site.changed_time >= after))
->>>>>>> 7d6e2d78
     )
+    # fmt: on
     resp = await session.execute(stmt)
     return resp.scalar_one()
 
