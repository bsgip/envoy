from datetime import datetime
from decimal import Decimal
from enum import IntEnum, auto
from typing import Optional, Sequence, Union

from envoy_schema.server.schema import uri
from envoy_schema.server.schema.sep2.der import (
    ActivePower,
    DefaultDERControl,
    DERControlBase,
    DERControlListResponse,
    DERControlResponse,
    DERProgramListResponse,
    DERProgramResponse,
)
from envoy_schema.server.schema.sep2.event import EventStatus, EventStatusType
from envoy_schema.server.schema.sep2.identification import Link, ListLink
from envoy_schema.server.schema.sep2.types import DateTimeIntervalType, SubscribableType

from envoy.server.exception import InvalidMappingError
from envoy.server.mapper.common import generate_href
from envoy.server.mapper.sep2.mrid import MridMapper, ResponseSetType
from envoy.server.mapper.sep2.response import SPECIFIC_RESPONSE_REQUIRED, ResponseListMapper
from envoy.server.model.archive.doe import ArchiveDynamicOperatingEnvelope
<<<<<<< HEAD
from envoy.server.model.constants import DOE_DECIMAL_PLACES, DOE_DECIMAL_POWER
from envoy.server.model.doe import DynamicOperatingEnvelope, SiteControlGroup
=======
from envoy.server.model.config.default_doe import DefaultDoeConfiguration
from envoy.server.model.doe import DynamicOperatingEnvelope
>>>>>>> 7c7c1194
from envoy.server.model.site import DefaultSiteControl
from envoy.server.request_scope import AggregatorRequestScope, BaseRequestScope, DeviceOrAggregatorRequestScope


class DERControlListSource(IntEnum):
    DER_CONTROL_LIST = auto()
    ACTIVE_DER_CONTROL_LIST = auto()


class DERControlMapper:
    @staticmethod
    def map_to_active_power(p: Decimal, pow10_multiplier: int) -> ActivePower:
        """Creates an ActivePower instance from our own internal power decimal reading"""
        decimal_power = int(pow(10, -pow10_multiplier))
        return ActivePower(
            value=int(p * decimal_power),
            multiplier=pow10_multiplier,
        )

    @staticmethod
    def map_to_response(
        scope: Union[DeviceOrAggregatorRequestScope, AggregatorRequestScope],
        site_control_group_id: int,
        doe: Union[DynamicOperatingEnvelope, ArchiveDynamicOperatingEnvelope],
<<<<<<< HEAD
        now: datetime,
=======
        pow10_multiplier: int,
>>>>>>> 7c7c1194
    ) -> DERControlResponse:
        """Creates a csip aus compliant DERControlResponse from the specific doe. Needs to know current datetime
        in order to determine if the control is active or scheduled"""

        is_intersecting_now = doe.start_time <= now and doe.end_time > now
        event_status: int
        event_status_time: datetime
        if isinstance(doe, ArchiveDynamicOperatingEnvelope) and doe.deleted_time is not None:
            # This is a deleted DOE
            event_status = (
                EventStatusType.Cancelled
                if doe.randomize_start_seconds is None
                else EventStatusType.CancelledWithRandomization
            )
            event_status_time = doe.deleted_time
        else:
            # This is either a schedule / active DOE
            event_status = EventStatusType.Active if is_intersecting_now else EventStatusType.Scheduled
            event_status_time = doe.changed_time

        return DERControlResponse.model_validate(
            {
                "href": generate_href(
                    uri.DERControlUri,
                    scope,
                    site_id=scope.display_site_id,
                    der_program_id=site_control_group_id,
                    derc_id=doe.dynamic_operating_envelope_id,
                ),
                "mRID": MridMapper.encode_doe_mrid(scope, doe.dynamic_operating_envelope_id),
                "version": 1,
                "description": doe.start_time.isoformat(),
                "replyTo": ResponseListMapper.response_list_href(
                    scope, scope.display_site_id, ResponseSetType.SITE_CONTROLS
                ),  # Response function set
                "responseRequired": SPECIFIC_RESPONSE_REQUIRED,  # Response function set
                "interval": DateTimeIntervalType.model_validate(
                    {
                        "duration": doe.duration_seconds,
                        "start": int(doe.start_time.timestamp()),
                    }
                ),
                "randomizeStart": doe.randomize_start_seconds,
                "creationTime": int(doe.changed_time.timestamp()),
                "EventStatus_": EventStatus.model_validate(
                    {
                        "currentStatus": event_status,
                        "dateTime": int(event_status_time.timestamp()),
                        "potentiallySuperseded": False,
                    }
                ),
                "DERControlBase_": DERControlBase(
<<<<<<< HEAD
                    opModImpLimW=(
                        DERControlMapper.map_to_active_power(doe.import_limit_active_watts)
                        if doe.import_limit_active_watts is not None
                        else None
                    ),
                    opModExpLimW=(
                        DERControlMapper.map_to_active_power(doe.export_limit_watts)
                        if doe.export_limit_watts is not None
                        else None
                    ),
=======
                    opModImpLimW=DERControlMapper.map_to_active_power(doe.import_limit_active_watts, pow10_multiplier),
                    opModExpLimW=DERControlMapper.map_to_active_power(doe.export_limit_watts, pow10_multiplier),
>>>>>>> 7c7c1194
                    opModLoadLimW=(
                        DERControlMapper.map_to_active_power(doe.load_limit_active_watts, pow10_multiplier)
                        if doe.load_limit_active_watts is not None
                        else None
                    ),
                    opModGenLimW=(
                        DERControlMapper.map_to_active_power(doe.generation_limit_active_watts, pow10_multiplier)
                        if doe.generation_limit_active_watts is not None
                        else None
                    ),
                    opModEnergize=doe.set_energized if doe.set_energized is not None else None,
                    opModConnect=doe.set_connected if doe.set_connected is not None else None,
                ),
            }
        )

    @staticmethod
    def map_to_default_response(
        scope: BaseRequestScope, default_doe: DefaultSiteControl, pow10_multipier: int
    ) -> DefaultDERControl:
        """Creates a csip aus compliant DefaultDERControl from the specified defaults"""
        return DefaultDERControl(
            mRID=MridMapper.encode_default_doe_mrid(scope),
            setGradW=default_doe.ramp_rate_percent_per_second,
            DERControlBase_=DERControlBase(
                opModImpLimW=(
                    DERControlMapper.map_to_active_power(default_doe.import_limit_active_watts, pow10_multipier)
                    if default_doe.import_limit_active_watts is not None
                    else None
                ),
                opModExpLimW=(
                    DERControlMapper.map_to_active_power(default_doe.export_limit_active_watts, pow10_multipier)
                    if default_doe.export_limit_active_watts is not None
                    else None
                ),
                opModLoadLimW=(
                    DERControlMapper.map_to_active_power(default_doe.load_limit_active_watts, pow10_multipier)
                    if default_doe.load_limit_active_watts is not None
                    else None
                ),
                opModGenLimW=(
                    DERControlMapper.map_to_active_power(default_doe.generation_limit_active_watts, pow10_multipier)
                    if default_doe.generation_limit_active_watts is not None
                    else None
                ),
            ),
        )

    @staticmethod
    def site_control_list_href(request_scope: DeviceOrAggregatorRequestScope, site_control_group_id: int) -> str:
        """Returns a href for a particular site's set of DER Controls"""
        return generate_href(
            uri.DERControlListUri,
            request_scope,
            site_id=request_scope.display_site_id,
            der_program_id=site_control_group_id,
        )

    @staticmethod
    def active_control_list_href(request_scope: DeviceOrAggregatorRequestScope, site_control_group_id: int) -> str:
        """Returns a href for a particular site's set of DER Controls"""
        return generate_href(
            uri.ActiveDERControlListUri,
            request_scope,
            site_id=request_scope.display_site_id,
            der_program_id=site_control_group_id,
        )

    @staticmethod
    def default_control_href(request_scope: DeviceOrAggregatorRequestScope, site_control_group_id: int) -> str:
        """Returns a href for a particular site's set of DER Controls"""
        return generate_href(
            uri.DefaultDERControlUri,
            request_scope,
            site_id=request_scope.display_site_id,
            der_program_id=site_control_group_id,
        )

    @staticmethod
    def map_to_list_response(
        request_scope: DeviceOrAggregatorRequestScope,
        site_control_group_id: int,
        site_controls: Sequence[Union[DynamicOperatingEnvelope, ArchiveDynamicOperatingEnvelope]],
        total_controls: int,
        source: DERControlListSource,
<<<<<<< HEAD
        now: datetime,
=======
        power10_multiplier: int,
>>>>>>> 7c7c1194
    ) -> DERControlListResponse:
        """Maps a page of DOEs into a DERControlListResponse. total_controls should be the total of all controls
        accessible to a particular site

        source - What is this requesting this mapping? It will determine the href generated for the derc list"""

        href: str
        if source == DERControlListSource.DER_CONTROL_LIST:
            href = DERControlMapper.site_control_list_href(request_scope, site_control_group_id)
        elif source == DERControlListSource.ACTIVE_DER_CONTROL_LIST:
            href = DERControlMapper.active_control_list_href(request_scope, site_control_group_id)
        else:
            raise InvalidMappingError(f"Unsupported source {source} for calculating href")

        return DERControlListResponse.model_validate(
            {
                "href": href,
                "all_": total_controls,
                "results": len(site_controls),
                "subscribable": SubscribableType.resource_supports_non_conditional_subscriptions,
                "DERControl": [
<<<<<<< HEAD
                    DERControlMapper.map_to_response(request_scope, site_control_group_id, site, now)
                    for site in site_controls
=======
                    DERControlMapper.map_to_response(request_scope, site, power10_multiplier) for site in does
>>>>>>> 7c7c1194
                ],
            }
        )


class DERProgramMapper:
    @staticmethod
    def derp_href(rq_scope: DeviceOrAggregatorRequestScope, site_control_group_id: int) -> str:
        """Returns a href for a particular site's DER Program for the specified site control group"""
        return generate_href(
            uri.DERProgramUri,
            rq_scope,
            site_id=rq_scope.display_site_id,
            der_program_id=site_control_group_id,
        )

    @staticmethod
    def doe_list_href(rq_scope: DeviceOrAggregatorRequestScope) -> str:
        """Returns a href for a particular site's DER Program list"""
        return generate_href(uri.DERProgramListUri, rq_scope, site_id=rq_scope.display_site_id)

    @staticmethod
    def doe_program_response(
        rq_scope: DeviceOrAggregatorRequestScope,
        total_controls: int,
        site_control_group: SiteControlGroup,
        default_doe: Optional[DefaultSiteControl],
    ) -> DERProgramResponse:
        """Returns a DERProgram response for a SiteControlGroup"""

        # The default control link will only be included if we have a default DOE configured for this site
        default_der_link: Optional[Link] = None
        if default_doe is not None:
            default_der_link = Link.model_validate(
                {
                    "href": DERControlMapper.default_control_href(rq_scope, site_control_group.site_control_group_id),
                }
            )

        return DERProgramResponse.model_validate(
            {
                "href": DERProgramMapper.derp_href(rq_scope, site_control_group.site_control_group_id),
                "mRID": MridMapper.encode_doe_program_mrid(
                    rq_scope, site_control_group.site_control_group_id, rq_scope.display_site_id
                ),
                "primacy": site_control_group.primacy,
                "description": site_control_group.description,
                "DefaultDERControlLink": default_der_link,
                "ActiveDERControlListLink": ListLink.model_validate(
                    {
                        "href": DERControlMapper.active_control_list_href(
                            rq_scope, site_control_group.site_control_group_id
                        ),
                        "all_": 1 if total_controls > 0 else 0,
                    }
                ),
                "DERControlListLink": ListLink.model_validate(
                    {
                        "href": DERControlMapper.site_control_list_href(
                            rq_scope, site_control_group.site_control_group_id
                        ),
                        "all_": total_controls,
                    }
                ),
            }
        )

    @staticmethod
    def doe_program_list_response(
        rq_scope: DeviceOrAggregatorRequestScope,
<<<<<<< HEAD
        site_control_groups_with_control_count: list[tuple[SiteControlGroup, int]],
        total_site_control_groups: int,
        default_doe: Optional[DefaultSiteControl],
    ) -> DERProgramListResponse:
        """Returns a list of all DERPrograms.

        site_control_groups_with_control_count: List of groups to encode tupled with the count of upcoming controls"""
        return DERProgramListResponse.model_validate(
            {
                "href": DERProgramMapper.doe_list_href(rq_scope),
                "DERProgram": [
                    DERProgramMapper.doe_program_response(rq_scope, control_count, group, default_doe)
                    for group, control_count in site_control_groups_with_control_count
                ],
                "all_": total_site_control_groups,
                "results": len(site_control_groups_with_control_count),
            }
=======
        total_does: int,
        default_doe: Optional[DefaultDoeConfiguration],
        pollrate_seconds: int,
    ) -> DERProgramListResponse:
        """Returns a fixed list of just the DOE Program"""
        return DERProgramListResponse(
            href=DERProgramMapper.doe_list_href(rq_scope),
            pollRate=pollrate_seconds,
            DERProgram=[DERProgramMapper.doe_program_response(rq_scope, total_does, default_doe)],
            all_=1,
            results=1,
>>>>>>> 7c7c1194
        )<|MERGE_RESOLUTION|>--- conflicted
+++ resolved
@@ -22,13 +22,7 @@
 from envoy.server.mapper.sep2.mrid import MridMapper, ResponseSetType
 from envoy.server.mapper.sep2.response import SPECIFIC_RESPONSE_REQUIRED, ResponseListMapper
 from envoy.server.model.archive.doe import ArchiveDynamicOperatingEnvelope
-<<<<<<< HEAD
-from envoy.server.model.constants import DOE_DECIMAL_PLACES, DOE_DECIMAL_POWER
 from envoy.server.model.doe import DynamicOperatingEnvelope, SiteControlGroup
-=======
-from envoy.server.model.config.default_doe import DefaultDoeConfiguration
-from envoy.server.model.doe import DynamicOperatingEnvelope
->>>>>>> 7c7c1194
 from envoy.server.model.site import DefaultSiteControl
 from envoy.server.request_scope import AggregatorRequestScope, BaseRequestScope, DeviceOrAggregatorRequestScope
 
@@ -53,11 +47,8 @@
         scope: Union[DeviceOrAggregatorRequestScope, AggregatorRequestScope],
         site_control_group_id: int,
         doe: Union[DynamicOperatingEnvelope, ArchiveDynamicOperatingEnvelope],
-<<<<<<< HEAD
+        pow10_multiplier: int,
         now: datetime,
-=======
-        pow10_multiplier: int,
->>>>>>> 7c7c1194
     ) -> DERControlResponse:
         """Creates a csip aus compliant DERControlResponse from the specific doe. Needs to know current datetime
         in order to determine if the control is active or scheduled"""
@@ -110,21 +101,16 @@
                     }
                 ),
                 "DERControlBase_": DERControlBase(
-<<<<<<< HEAD
                     opModImpLimW=(
-                        DERControlMapper.map_to_active_power(doe.import_limit_active_watts)
+                        DERControlMapper.map_to_active_power(doe.import_limit_active_watts, pow10_multiplier)
                         if doe.import_limit_active_watts is not None
                         else None
                     ),
                     opModExpLimW=(
-                        DERControlMapper.map_to_active_power(doe.export_limit_watts)
+                        DERControlMapper.map_to_active_power(doe.export_limit_watts, pow10_multiplier)
                         if doe.export_limit_watts is not None
                         else None
                     ),
-=======
-                    opModImpLimW=DERControlMapper.map_to_active_power(doe.import_limit_active_watts, pow10_multiplier),
-                    opModExpLimW=DERControlMapper.map_to_active_power(doe.export_limit_watts, pow10_multiplier),
->>>>>>> 7c7c1194
                     opModLoadLimW=(
                         DERControlMapper.map_to_active_power(doe.load_limit_active_watts, pow10_multiplier)
                         if doe.load_limit_active_watts is not None
@@ -210,11 +196,8 @@
         site_controls: Sequence[Union[DynamicOperatingEnvelope, ArchiveDynamicOperatingEnvelope]],
         total_controls: int,
         source: DERControlListSource,
-<<<<<<< HEAD
+        power10_multiplier: int,
         now: datetime,
-=======
-        power10_multiplier: int,
->>>>>>> 7c7c1194
     ) -> DERControlListResponse:
         """Maps a page of DOEs into a DERControlListResponse. total_controls should be the total of all controls
         accessible to a particular site
@@ -236,12 +219,10 @@
                 "results": len(site_controls),
                 "subscribable": SubscribableType.resource_supports_non_conditional_subscriptions,
                 "DERControl": [
-<<<<<<< HEAD
-                    DERControlMapper.map_to_response(request_scope, site_control_group_id, site, now)
+                    DERControlMapper.map_to_response(
+                        request_scope, site_control_group_id, site, power10_multiplier, now
+                    )
                     for site in site_controls
-=======
-                    DERControlMapper.map_to_response(request_scope, site, power10_multiplier) for site in does
->>>>>>> 7c7c1194
                 ],
             }
         )
@@ -312,10 +293,10 @@
     @staticmethod
     def doe_program_list_response(
         rq_scope: DeviceOrAggregatorRequestScope,
-<<<<<<< HEAD
         site_control_groups_with_control_count: list[tuple[SiteControlGroup, int]],
         total_site_control_groups: int,
         default_doe: Optional[DefaultSiteControl],
+        pollrate_seconds: int,
     ) -> DERProgramListResponse:
         """Returns a list of all DERPrograms.
 
@@ -323,6 +304,7 @@
         return DERProgramListResponse.model_validate(
             {
                 "href": DERProgramMapper.doe_list_href(rq_scope),
+                "pollRate": pollrate_seconds,
                 "DERProgram": [
                     DERProgramMapper.doe_program_response(rq_scope, control_count, group, default_doe)
                     for group, control_count in site_control_groups_with_control_count
@@ -330,17 +312,4 @@
                 "all_": total_site_control_groups,
                 "results": len(site_control_groups_with_control_count),
             }
-=======
-        total_does: int,
-        default_doe: Optional[DefaultDoeConfiguration],
-        pollrate_seconds: int,
-    ) -> DERProgramListResponse:
-        """Returns a fixed list of just the DOE Program"""
-        return DERProgramListResponse(
-            href=DERProgramMapper.doe_list_href(rq_scope),
-            pollRate=pollrate_seconds,
-            DERProgram=[DERProgramMapper.doe_program_response(rq_scope, total_does, default_doe)],
-            all_=1,
-            results=1,
->>>>>>> 7c7c1194
         )