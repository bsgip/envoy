from datetime import datetime
from typing import Sequence

from envoy.server.exception import InvalidMappingError
from envoy.server.model.site import Site
from envoy.server.schema.csip_aus.connection_point import ConnectionPointLink
from envoy.server.schema.sep2.end_device import EndDeviceListResponse, EndDeviceRequest, EndDeviceResponse
from envoy.server.schema.sep2.types import DEVICE_CATEGORY_ALL_SET, DeviceCategory
from envoy.server.settings import settings


class EndDeviceMapper:
    @staticmethod
    def map_to_response(site: Site) -> EndDeviceResponse:
        edev_href = f"/edev/{site.site_id}"
        return EndDeviceResponse.validate(
            {
                "href": edev_href,
                "lFDI": site.lfdi,
                "sFDI": site.sfdi,
                "deviceCategory": f"{site.device_category:x}",  # deviceCategory is a hex string
                "changedTime": int(site.changed_time.timestamp()),
                "enabled": True,
                "ConnectionPointLink": ConnectionPointLink(href=edev_href + "/cp"),
            }
        )

    @staticmethod
    def map_from_request(end_device: EndDeviceRequest, aggregator_id: int, changed_time: datetime) -> Site:
        # deviceCategory is a hex string
        device_category: DeviceCategory
        if end_device.deviceCategory:
            raw_dc = int(end_device.deviceCategory, 16)
            if raw_dc > DEVICE_CATEGORY_ALL_SET or raw_dc < 0:
                raise InvalidMappingError(
                    f"deviceCategory: {end_device.deviceCategory} int({raw_dc}) doesn't map to a known DeviceCategory"
                )
            device_category = DeviceCategory(raw_dc)
        else:
            device_category = DeviceCategory(0)

        return Site(
            lfdi=end_device.lFDI,
            sfdi=end_device.sFDI,
            changed_time=changed_time,
            aggregator_id=aggregator_id,
            device_category=device_category,
            timezone_id=settings.default_timezone,
        )


class EndDeviceListMapper:
    @staticmethod
<<<<<<< HEAD
    def map_to_response(site_list: Sequence[Site], site_count: int) -> EndDeviceListResponse:
=======
    def map_to_response(site_list: list[Site], site_count: int) -> EndDeviceListResponse:
>>>>>>> 3a88a326
        return EndDeviceListResponse.validate(
            {
                "href": "/edev",
                "all_": site_count,
                "results": len(site_list),
                "EndDevice": [EndDeviceMapper.map_to_response(site) for site in site_list],
            }
        )<|MERGE_RESOLUTION|>--- conflicted
+++ resolved
@@ -51,11 +51,7 @@
 
 class EndDeviceListMapper:
     @staticmethod
-<<<<<<< HEAD
     def map_to_response(site_list: Sequence[Site], site_count: int) -> EndDeviceListResponse:
-=======
-    def map_to_response(site_list: list[Site], site_count: int) -> EndDeviceListResponse:
->>>>>>> 3a88a326
         return EndDeviceListResponse.validate(
             {
                 "href": "/edev",
