from datetime import date, datetime
from enum import IntEnum
from typing import Optional, Sequence, Union
from urllib.parse import urlparse

from envoy_schema.server.schema.sep2.pub_sub import (
    XSI_TYPE_DEFAULT_DER_CONTROL,
    XSI_TYPE_DER_AVAILABILITY,
    XSI_TYPE_DER_CAPABILITY,
    XSI_TYPE_DER_CONTROL_LIST,
    XSI_TYPE_DER_PROGRAM_LIST,
    XSI_TYPE_DER_SETTINGS,
    XSI_TYPE_DER_STATUS,
    XSI_TYPE_END_DEVICE_LIST,
    XSI_TYPE_FUNCTION_SET_ASSIGNMENTS_LIST,
    XSI_TYPE_READING_LIST,
    XSI_TYPE_TIME_TARIFF_INTERVAL_LIST,
)
from envoy_schema.server.schema.sep2.pub_sub import Condition as Sep2Condition
from envoy_schema.server.schema.sep2.pub_sub import Notification, NotificationStatus
from envoy_schema.server.schema.sep2.pub_sub import Subscription as Sep2Subscription
from envoy_schema.server.schema.sep2.pub_sub import SubscriptionEncoding, SubscriptionListResponse
from envoy_schema.server.schema.uri import (
    DefaultDERControlUri,
    DERAvailabilityUri,
    DERCapabilityUri,
    DERControlListUri,
<<<<<<< HEAD
=======
    DERProgramFSAListUri,
>>>>>>> 13fd9c04
    DERProgramListUri,
    DERSettingsUri,
    DERStatusUri,
    EndDeviceListUri,
    EndDeviceUri,
    FunctionSetAssignmentsListUri,
    RateComponentListUri,
    ReadingListUri,
    SubscriptionListUri,
    SubscriptionUri,
    TimeTariffIntervalListUri,
)
from parse import parse  # type: ignore

from envoy.server.crud.end_device import VIRTUAL_END_DEVICE_SITE_ID
from envoy.server.exception import InvalidMappingError
from envoy.server.manager.time import utc_now
from envoy.server.mapper.common import generate_href, remove_href_prefix
from envoy.server.mapper.constants import PricingReadingType
from envoy.server.mapper.csip_aus.doe import DefaultDERControl, DERControlMapper, DERProgramMapper
from envoy.server.mapper.sep2.der import DERAvailabilityMapper, DERCapabilityMapper, DERSettingMapper, DERStatusMapper
from envoy.server.mapper.sep2.end_device import EndDeviceMapper
from envoy.server.mapper.sep2.metering import READING_SET_ALL_ID, MirrorMeterReadingMapper
from envoy.server.mapper.sep2.pricing import TimeTariffIntervalMapper
from envoy.server.model.archive.doe import ArchiveDynamicOperatingEnvelope, ArchiveSiteControlGroup
from envoy.server.model.doe import DynamicOperatingEnvelope, SiteControlGroup
from envoy.server.model.site import (
    DefaultSiteControl,
    Site,
    SiteDERAvailability,
    SiteDERRating,
    SiteDERSetting,
    SiteDERStatus,
)
from envoy.server.model.site_reading import SiteReading
from envoy.server.model.subscription import Subscription, SubscriptionCondition, SubscriptionResource
from envoy.server.model.tariff import TariffGeneratedRate
from envoy.server.request_scope import AggregatorRequestScope


class NotificationType(IntEnum):
    """Why is a notification being raised for an entity?"""

    ENTITY_CHANGED = 1  # Raised when an entity has changed in place (same mrid/href)
    ENTITY_DELETED = 2  # Raised when an entity has deleted entirely (old mrid/href no longer exists)


def _map_to_notification_status(nt: NotificationType) -> NotificationStatus:
    if nt == NotificationType.ENTITY_CHANGED:
        return NotificationStatus.DEFAULT
    elif nt == NotificationType.ENTITY_DELETED:
        return NotificationStatus.SUBSCRIPTION_CANCELLED_RESOURCE_DELETED
    else:
        raise ValueError(f"NotificationType {nt} is not supported")


def _parse_site_id_from_match(raw_site_id: str) -> Optional[int]:
    site_id = int(raw_site_id)
    return site_id if site_id != VIRTUAL_END_DEVICE_SITE_ID else None


class SubscriptionMapper:
    @staticmethod
    def calculate_subscription_href(sub: Subscription, scope: AggregatorRequestScope) -> str:
        """Calculates the href for a subscription - this will vary depending on whether the subscription
        is narrowed to a particular end_device or is unscoped"""
        return generate_href(SubscriptionUri, scope, site_id=scope.display_site_id, subscription_id=sub.subscription_id)

    @staticmethod
    def calculate_resource_href(sub: Subscription, scope: AggregatorRequestScope) -> str:  # noqa C901
        """Calculates the href for a Subscription.subscribedResource based on what the subscription is tracking

        Some combos of resource_type/scoped_site_id/resource_id may be invalid and will raise InvalidMappingError"""
        if sub.resource_type == SubscriptionResource.SITE:
            if sub.scoped_site_id is None:
                return generate_href(EndDeviceListUri, scope)
            else:
                return generate_href(EndDeviceUri, scope, site_id=scope.display_site_id)
        elif sub.resource_type == SubscriptionResource.DYNAMIC_OPERATING_ENVELOPE:
            if sub.resource_id is None:
                raise InvalidMappingError(
                    f"Subscribing to DOEs without a resource_id is unsupported on sub {sub.subscription_id}"
                )

            return generate_href(
                DERControlListUri, scope, site_id=scope.display_site_id, der_program_id=sub.resource_id
            )
        elif sub.resource_type == SubscriptionResource.READING:
            if sub.resource_id is None:
                raise InvalidMappingError(
                    f"Subscribing to readings without a resource_id is unsupported on sub {sub.subscription_id}"
                )

            return generate_href(
                ReadingListUri,
                scope,
                site_id=scope.display_site_id,
                site_reading_type_id=sub.resource_id,
                reading_set_id=READING_SET_ALL_ID,
            )
        elif sub.resource_type == SubscriptionResource.TARIFF_GENERATED_RATE:
            if sub.resource_id is None:
                raise InvalidMappingError(
                    f"Subscribing to rates without a resource_id is unsupported on sub {sub.subscription_id}"
                )

            # We have to make a fun decision here - given our subs don't technically support subscribing
            # at a TimeTariffInterval level (which would actually be subscribing to a single day's prices)
            # we can either:
            #   a) Subscribe to the parent RateComponent which is scoped to site/tariff (and then return
            #      TimeTariffInterval for ALL price types in notifications)
            #   b) Subscribe to the TimeTariffInterval but instead return ALL dates/price types despite
            #      the subscribedResourceUri
            #
            # Both are annoying - I think option a) feels the least hacky (as both break the standard slightly
            # in different ways)
            return generate_href(
                RateComponentListUri,
                scope,
                site_id=scope.display_site_id,
                tariff_id=sub.resource_id,
            )
        elif sub.resource_type == SubscriptionResource.SITE_DER_AVAILABILITY:
            if sub.resource_id is None:
                raise InvalidMappingError(
                    f"Subscribing to DERAvailability requires resource_id on sub {sub.subscription_id}"
                )

            return generate_href(DERAvailabilityUri, scope, site_id=scope.display_site_id, der_id=sub.resource_id)
        elif sub.resource_type == SubscriptionResource.SITE_DER_RATING:

            if sub.resource_id is None:
                raise InvalidMappingError(
                    f"Subscribing to DERCapability requires resource_id on sub {sub.subscription_id}"
                )

            return generate_href(DERCapabilityUri, scope, site_id=scope.display_site_id, der_id=sub.resource_id)
        elif sub.resource_type == SubscriptionResource.SITE_DER_SETTING:

            if sub.resource_id is None:
                raise InvalidMappingError(
                    f"Subscribing to DERSettings requires resource_id on sub {sub.subscription_id}"
                )

            return generate_href(DERSettingsUri, scope, site_id=scope.display_site_id, der_id=sub.resource_id)
        elif sub.resource_type == SubscriptionResource.SITE_DER_STATUS:

            if sub.resource_id is None:
                raise InvalidMappingError(f"Subscribing to DERStatus requires resource_id on sub {sub.subscription_id}")

            return generate_href(DERStatusUri, scope, site_id=scope.display_site_id, der_id=sub.resource_id)
        elif sub.resource_type == SubscriptionResource.DEFAULT_SITE_CONTROL:

            if sub.resource_id is None:
                raise InvalidMappingError(
                    f"Subscribing to DefaultDERControl requires resource_id on sub {sub.subscription_id}"
                )

            return generate_href(
                DefaultDERControlUri, scope, site_id=scope.display_site_id, der_program_id=sub.resource_id
            )
        elif sub.resource_type == SubscriptionResource.FUNCTION_SET_ASSIGNMENTS:
            return generate_href(FunctionSetAssignmentsListUri, scope, site_id=scope.display_site_id)
        elif sub.resource_type == SubscriptionResource.SITE_CONTROL_GROUP:
            if sub.resource_id is not None:
<<<<<<< HEAD
                raise InvalidMappingError(
                    f"Subscribing to SiteControlGroups with a resource_id is unsupported on sub {sub.subscription_id}"
                )

            return generate_href(DERProgramListUri, scope, site_id=scope.display_site_id)
=======
                return generate_href(DERProgramFSAListUri, scope, site_id=scope.display_site_id, fsa_id=sub.resource_id)
            else:
                return generate_href(DERProgramListUri, scope, site_id=scope.display_site_id)
>>>>>>> 13fd9c04
        else:
            raise InvalidMappingError(
                f"Cannot map a resource HREF for resource_type {sub.resource_type} on sub {sub.subscription_id}"
            )

    @staticmethod
    def map_to_response_condition(condition: SubscriptionCondition) -> Sep2Condition:
        return Sep2Condition.model_validate(
            {
                "attributeIdentifier": condition.attribute,
                "lowerThreshold": condition.lower_threshold,
                "upperThreshold": condition.upper_threshold,
            }
        )

    @staticmethod
    def map_to_response(sub: Subscription, scope: AggregatorRequestScope) -> Sep2Subscription:
        """Maps an internal Subscription model to the Sep2 model Equivalent"""
        condition: Optional[Sep2Condition] = None
        if sub.conditions and len(sub.conditions) > 0:
            condition = SubscriptionMapper.map_to_response_condition(sub.conditions[0])

        return Sep2Subscription.model_validate(
            {
                "href": SubscriptionMapper.calculate_subscription_href(sub, scope),
                "encoding": SubscriptionEncoding.XML,
                "level": "+S1",
                "limit": sub.entity_limit,
                "notificationURI": sub.notification_uri,
                "subscribedResource": SubscriptionMapper.calculate_resource_href(sub, scope),
                "condition": condition,
            }
        )

    @staticmethod
    def parse_resource_href(href: str) -> tuple[SubscriptionResource, Optional[int], Optional[int]]:  # noqa C901
        """Takes a subscription subscribed resource href (sans any href_prefix) and attempts to decompose it into
        (resource, scoped_site_id, resource_id) - raises InvalidMappingError if there is no way to accomplish this"""
        if href == EndDeviceListUri:
            return (SubscriptionResource.SITE, None, None)

        # Try Reading
        result = parse(ReadingListUri, href)
        if result and result["reading_set_id"] == READING_SET_ALL_ID:
            try:
                return (
                    SubscriptionResource.READING,
                    _parse_site_id_from_match(result["site_id"]),
                    int(result["site_reading_type_id"]),
                )
            except ValueError:
                raise InvalidMappingError(f"Unable to interpret {href} parsed {result} as a Reading resource")

        # Try Rate
        result = parse(RateComponentListUri, href)
        if result:
            try:
                return (
                    SubscriptionResource.TARIFF_GENERATED_RATE,
                    _parse_site_id_from_match(result["site_id"]),
                    int(result["tariff_id"]),
                )
            except ValueError:
                raise InvalidMappingError(f"Unable to interpret {href} parsed {result} as a Rate resource")

        # Try DOE
        result = parse(DERControlListUri, href)
        if result:
            try:
                return (
                    SubscriptionResource.DYNAMIC_OPERATING_ENVELOPE,
                    _parse_site_id_from_match(result["site_id"]),
                    int(result["der_program_id"]),
                )
            except ValueError:
                raise InvalidMappingError(f"Unable to interpret {href} parsed {result} as a DOE resource")

        # Try DERAvailability
        result = parse(DERAvailabilityUri, href)
        if result:
            try:
                return (
                    SubscriptionResource.SITE_DER_AVAILABILITY,
                    _parse_site_id_from_match(result["site_id"]),
                    int(result["der_id"]),
                )
            except ValueError:
                raise InvalidMappingError(f"Unable to interpret {href} parsed {result} as a DERAvailability resource")

        # Try DERCapability
        result = parse(DERCapabilityUri, href)
        if result:
            try:
                return (
                    SubscriptionResource.SITE_DER_RATING,
                    _parse_site_id_from_match(result["site_id"]),
                    int(result["der_id"]),
                )
            except ValueError:
                raise InvalidMappingError(f"Unable to interpret {href} parsed {result} as a DERRating resource")

        # Try DERSetting
        result = parse(DERSettingsUri, href)
        if result:
            try:
                return (
                    SubscriptionResource.SITE_DER_SETTING,
                    _parse_site_id_from_match(result["site_id"]),
                    int(result["der_id"]),
                )
            except ValueError:
                raise InvalidMappingError(f"Unable to interpret {href} parsed {result} as a DERSetting resource")

        # Try DERStatus
        result = parse(DERStatusUri, href)
        if result:
            try:
                return (
                    SubscriptionResource.SITE_DER_STATUS,
                    _parse_site_id_from_match(result["site_id"]),
                    int(result["der_id"]),
                )
            except ValueError:
                raise InvalidMappingError(f"Unable to interpret {href} parsed {result} as a DERStatus resource")

        # Try DefaultDERControl
        result = parse(DefaultDERControlUri, href)
        if result:
            try:
                return (
                    SubscriptionResource.DEFAULT_SITE_CONTROL,
                    _parse_site_id_from_match(result["site_id"]),
                    int(result["der_program_id"]),
                )
            except ValueError:
                raise InvalidMappingError(f"Unable to interpret {href} parsed {result} as a DefaultDERControl resource")

        # Try DERProgramList (FSA scoped)
        result = parse(DERProgramFSAListUri, href)
        if result:
            try:
                return (
                    SubscriptionResource.SITE_CONTROL_GROUP,
                    _parse_site_id_from_match(result["site_id"]),
                    int(result["fsa_id"]),
                )
            except ValueError:
                raise InvalidMappingError(f"Unable to interpret {href} parsed {result} as a DERProgramListUri resource")

        # Try FunctionSetAssignmentsList
        result = parse(FunctionSetAssignmentsListUri, href)
        if result:
            try:
                return (
                    SubscriptionResource.FUNCTION_SET_ASSIGNMENTS,
                    _parse_site_id_from_match(result["site_id"]),
                    None,
                )
            except ValueError:
                raise InvalidMappingError(
                    f"Unable to interpret {href} parsed {result} as a FunctionSetAssignmentList resource"
                )

        # Try DERProgramList
        result = parse(DERProgramListUri, href)
        if result:
            try:
                return (
                    SubscriptionResource.SITE_CONTROL_GROUP,
                    _parse_site_id_from_match(result["site_id"]),
                    None,
                )
            except ValueError:
                raise InvalidMappingError(f"Unable to interpret {href} parsed {result} as a DERProgramListUri resource")

        # Try EndDevice
        result = parse(EndDeviceUri, href)
        if result:
            try:
                return (SubscriptionResource.SITE, _parse_site_id_from_match(result["site_id"]), None)
            except ValueError:
                raise InvalidMappingError(f"Unable to interpret {href} parsed {result} as a EndDevice resource")

        raise InvalidMappingError(f"Unable to interpret {href} as valid subscription resource")

    @staticmethod
    def map_from_request(
        subscription: Sep2Subscription,
        scope: AggregatorRequestScope,
        aggregator_domains: set[str],
        changed_time: datetime,
    ) -> Subscription:
        """Takes a sep2 subscription request and maps it to an internal Subscription. If the subscription
        is for an unsupported resource an InvalidMappingError will be raised

        subscription: The sep2 Subscription to be mapped
        aggregator_domains: The set of FQDN's controlled by Aggregator"""

        # Figure out what the client wants to subscribe to
        resource_href = remove_href_prefix(subscription.subscribedResource, scope)
        (resource, scoped_site_id, resource_id) = SubscriptionMapper.parse_resource_href(resource_href)

        try:
            uri = urlparse(subscription.notificationURI)
        except Exception as ex:
            raise InvalidMappingError(f"Error validating notificationURI: {ex}")

        # Dont allow adding webhooks to arbitrary domains
        if uri.hostname not in aggregator_domains:
            raise InvalidMappingError(
                f"Subscription URI has host {uri.hostname} which does NOT match aggregator FQDNs: {aggregator_domains}"
            )

        conditions: list[SubscriptionCondition]
        if subscription.condition:
            conditions = [
                SubscriptionCondition(
                    attribute=subscription.condition.attributeIdentifier,
                    lower_threshold=subscription.condition.lowerThreshold,
                    upper_threshold=subscription.condition.upperThreshold,
                )
            ]
        else:
            conditions = []

        return Subscription(
            aggregator_id=scope.aggregator_id,
            changed_time=changed_time,
            resource_type=resource,
            resource_id=resource_id,
            scoped_site_id=scoped_site_id,
            notification_uri=subscription.notificationURI,
            entity_limit=subscription.limit,
            conditions=conditions,
        )


class SubscriptionListMapper:
    @staticmethod
    def map_to_site_response(
        scope: AggregatorRequestScope, sub_list: Sequence[Subscription], sub_count: int
    ) -> SubscriptionListResponse:
        return SubscriptionListResponse.model_validate(
            {
                "href": generate_href(SubscriptionListUri, scope, site_id=scope.display_site_id),
                "all_": sub_count,
                "results": len(sub_list),
                "subscriptions": [SubscriptionMapper.map_to_response(sub, scope) for sub in sub_list],
            }
        )


class NotificationMapper:

    @staticmethod
    def map_sites_to_response(
        sites: Sequence[Site],
        sub: Subscription,
        scope: AggregatorRequestScope,
        notification_type: NotificationType,
        disable_registration: bool,
    ) -> Notification:
        """Turns a list of sites into a notification"""
        return Notification.model_validate(
            {
                "subscribedResource": generate_href(EndDeviceListUri, scope),
                "subscriptionURI": SubscriptionMapper.calculate_subscription_href(sub, scope),
                "status": _map_to_notification_status(notification_type),
                "resource": {
                    "type": XSI_TYPE_END_DEVICE_LIST,
                    "all_": len(sites),
                    "results": len(sites),
                    "EndDevice": [EndDeviceMapper.map_to_response(scope, s, disable_registration) for s in sites],
                },
            }
        )

    @staticmethod
    def map_does_to_response(
        site_control_group_id: int,
        does: Sequence[Union[DynamicOperatingEnvelope, ArchiveDynamicOperatingEnvelope]],
        sub: Subscription,
        scope: AggregatorRequestScope,
        notification_type: NotificationType,
        power10_multiplier: int,
    ) -> Notification:
        """Turns a list of does into a notification"""
        doe_list_href = generate_href(
            DERControlListUri, scope, site_id=scope.display_site_id, der_program_id=site_control_group_id
        )
        now = utc_now()
        return Notification.model_validate(
            {
                "subscribedResource": doe_list_href,
                "subscriptionURI": SubscriptionMapper.calculate_subscription_href(sub, scope),
                "status": _map_to_notification_status(notification_type),
                "resource": {
                    "type": XSI_TYPE_DER_CONTROL_LIST,
                    "all_": len(does),
                    "results": len(does),
                    "DERControl": [
                        DERControlMapper.map_to_response(scope, site_control_group_id, d, power10_multiplier, now)
                        for d in does
                    ],
                },
            }
        )

    @staticmethod
    def map_site_control_groups_to_response(
        site_control_groups: Sequence[Union[SiteControlGroup, ArchiveSiteControlGroup]],
        sub: Subscription,
        scope: AggregatorRequestScope,
        notification_type: NotificationType,
    ) -> Notification:
        """Turns a list of does into a notification"""
        group_list_href = generate_href(DERProgramListUri, scope, site_id=scope.display_site_id)
        return Notification.model_validate(
            {
                "subscribedResource": group_list_href,
                "subscriptionURI": SubscriptionMapper.calculate_subscription_href(sub, scope),
                "status": _map_to_notification_status(notification_type),
                "resource": {
                    "type": XSI_TYPE_DER_PROGRAM_LIST,
                    "all_": len(site_control_groups),
                    "results": len(site_control_groups),
                    "DERProgram": [
                        DERProgramMapper.doe_program_response(scope, None, scg, None) for scg in site_control_groups
                    ],
                },
            }
        )

    @staticmethod
    def map_readings_to_response(
        site_reading_type_id: int,
        readings: Sequence[SiteReading],
        sub: Subscription,
        scope: AggregatorRequestScope,
        notification_type: NotificationType,
    ) -> Notification:
        """Turns a list of does into a notification"""
        reading_list_href = generate_href(
            ReadingListUri,
            scope,
            site_id=scope.display_site_id,
            site_reading_type_id=site_reading_type_id,
            reading_set_id=READING_SET_ALL_ID,  # Can't correlate this back to anything else - all will be fine
        )
        return Notification.model_validate(
            {
                "subscribedResource": reading_list_href,
                "subscriptionURI": SubscriptionMapper.calculate_subscription_href(sub, scope),
                "status": _map_to_notification_status(notification_type),
                "resource": {
                    "type": XSI_TYPE_READING_LIST,
                    "all_": len(readings),
                    "results": len(readings),
                    "Readings": [MirrorMeterReadingMapper.map_to_response(r) for r in readings],
                },
            }
        )

    @staticmethod
    def map_rates_to_response(
        tariff_id: int,
        day: date,
        pricing_reading_type: PricingReadingType,
        rates: Sequence[TariffGeneratedRate],
        sub: Subscription,
        scope: AggregatorRequestScope,
        notification_type: NotificationType,
    ) -> Notification:
        """Turns a list of dynamic prices into a notification"""
        time_tariff_interval_list_href = generate_href(
            TimeTariffIntervalListUri,
            scope,
            site_id=scope.display_site_id,
            tariff_id=tariff_id,
            rate_component_id=day.isoformat(),
            pricing_reading=int(pricing_reading_type),
        )
        return Notification.model_validate(
            {
                "subscribedResource": time_tariff_interval_list_href,
                "subscriptionURI": SubscriptionMapper.calculate_subscription_href(sub, scope),
                "status": _map_to_notification_status(notification_type),
                "resource": {
                    "type": XSI_TYPE_TIME_TARIFF_INTERVAL_LIST,
                    "all_": len(rates),
                    "results": len(rates),
                    "TimeTariffInterval": [
                        TimeTariffIntervalMapper.map_to_response(scope, r, pricing_reading_type) for r in rates
                    ],
                },
            }
        )

    @staticmethod
    def map_der_availability_to_response(
        der_id: int,
        der_availability: Optional[SiteDERAvailability],
        der_availability_site_id: int,
        sub: Subscription,
        scope: AggregatorRequestScope,
        notification_type: NotificationType,
    ) -> Notification:
        """Turns a single SiteDERAvailability into a notification."""
        der_avail_href = generate_href(
            DERAvailabilityUri,
            scope,
            site_id=scope.display_site_id,
            der_id=der_id,
        )

        resource_model: Optional[dict] = None
        if der_availability is not None:
            # Easiest way to map entity to resource is via model_dump
            resource = DERAvailabilityMapper.map_to_response(scope, der_availability, der_availability_site_id)
            resource.type = XSI_TYPE_DER_AVAILABILITY
            resource_model = resource.model_dump()
        return Notification.model_validate(
            {
                "subscribedResource": der_avail_href,
                "subscriptionURI": SubscriptionMapper.calculate_subscription_href(sub, scope),
                "status": _map_to_notification_status(notification_type),
                "resource": resource_model,
            }
        )

    @staticmethod
    def map_der_rating_to_response(
        der_id: int,
        der_rating: Optional[SiteDERRating],
        der_rating_site_id: int,
        sub: Subscription,
        scope: AggregatorRequestScope,
        notification_type: NotificationType,
    ) -> Notification:
        """Turns a single SiteDERRating into a notification."""
        der_rating_href = generate_href(
            DERCapabilityUri,
            scope,
            site_id=scope.display_site_id,
            der_id=der_id,
        )

        resource_model: Optional[dict] = None
        if der_rating is not None:
            # Easiest way to map entity to resource is via model_dump
            resource = DERCapabilityMapper.map_to_response(scope, der_rating, der_rating_site_id)
            resource.type = XSI_TYPE_DER_CAPABILITY
            resource_model = resource.model_dump()
        return Notification.model_validate(
            {
                "subscribedResource": der_rating_href,
                "subscriptionURI": SubscriptionMapper.calculate_subscription_href(sub, scope),
                "status": _map_to_notification_status(notification_type),
                "resource": resource_model,
            }
        )

    @staticmethod
    def map_der_settings_to_response(
        der_id: int,
        der_setting: Optional[SiteDERSetting],
        der_setting_site_id: int,
        sub: Subscription,
        scope: AggregatorRequestScope,
        notification_type: NotificationType,
    ) -> Notification:
        """Turns a single SiteDERSetting into a notification."""
        der_settings_href = generate_href(
            DERSettingsUri,
            scope,
            site_id=scope.display_site_id,
            der_id=der_id,
        )

        resource_model: Optional[dict] = None
        if der_setting is not None:
            # Easiest way to map entity to resource is via model_dump
            resource = DERSettingMapper.map_to_response(scope, der_setting, der_setting_site_id)
            resource.type = XSI_TYPE_DER_SETTINGS
            resource_model = resource.model_dump()

        return Notification.model_validate(
            {
                "subscribedResource": der_settings_href,
                "subscriptionURI": SubscriptionMapper.calculate_subscription_href(sub, scope),
                "status": _map_to_notification_status(notification_type),
                "resource": resource_model,
            }
        )

    @staticmethod
    def map_der_status_to_response(
        der_id: int,
        der_status: Optional[SiteDERStatus],
        der_status_site_id: int,
        sub: Subscription,
        scope: AggregatorRequestScope,
        notification_type: NotificationType,
    ) -> Notification:
        """Turns a single SiteDERStatus into a notification."""
        der_status_href = generate_href(
            DERStatusUri,
            scope,
            site_id=scope.display_site_id,
            der_id=der_id,
        )

        resource_model: Optional[dict] = None
        if der_status is not None:
            # Easiest way to map entity to resource is via model_dump
            resource = DERStatusMapper.map_to_response(scope, der_status, der_status_site_id)
            resource.type = XSI_TYPE_DER_STATUS
            resource_model = resource.model_dump()

        return Notification.model_validate(
            {
                "subscribedResource": der_status_href,
                "subscriptionURI": SubscriptionMapper.calculate_subscription_href(sub, scope),
                "status": _map_to_notification_status(notification_type),
                "resource": resource_model,
            }
        )

    @staticmethod
    def map_function_set_assignments_list_to_response(
        poll_rate_seconds: int,
        sub: Subscription,
        scope: AggregatorRequestScope,
        notification_type: NotificationType,
    ) -> Notification:
        """Turns a poll rate into a notification for a FunctionSetAssignmentsList"""

        fsa_list_href = generate_href(FunctionSetAssignmentsListUri, scope, site_id=scope.display_site_id)
        return Notification.model_validate(
            {
                "subscribedResource": fsa_list_href,
                "subscriptionURI": SubscriptionMapper.calculate_subscription_href(sub, scope),
                "status": _map_to_notification_status(notification_type),
                "resource": {
                    "type": XSI_TYPE_FUNCTION_SET_ASSIGNMENTS_LIST,
                    "pollRate": poll_rate_seconds,
                    "all_": 1,
                    "results": 0,
                },
            }
        )

    @staticmethod
    def map_default_site_control_response(
        default_control: Optional[DefaultSiteControl],
        pow10_multipier: int,
        sub: Subscription,
        scope: AggregatorRequestScope,
        notification_type: NotificationType,
    ) -> Notification:
        """Turns a poll rate into a notification for a FunctionSetAssignmentsList"""

        default_der_control_href = generate_href(
            DefaultDERControlUri, scope, site_id=scope.display_site_id, der_program_id=sub.resource_id
        )

        resource_model: Optional[DefaultDERControl] = None
        if default_control is not None:
            resource_model = DERControlMapper.map_to_default_response(scope, default_control, pow10_multipier)
            resource_model.type = XSI_TYPE_DEFAULT_DER_CONTROL

        return Notification.model_validate(
            {
                "subscribedResource": default_der_control_href,
                "subscriptionURI": SubscriptionMapper.calculate_subscription_href(sub, scope),
                "status": _map_to_notification_status(notification_type),
                "resource": resource_model.model_dump() if resource_model is not None else None,
            }
        )<|MERGE_RESOLUTION|>--- conflicted
+++ resolved
@@ -25,10 +25,7 @@
     DERAvailabilityUri,
     DERCapabilityUri,
     DERControlListUri,
-<<<<<<< HEAD
-=======
     DERProgramFSAListUri,
->>>>>>> 13fd9c04
     DERProgramListUri,
     DERSettingsUri,
     DERStatusUri,
@@ -194,17 +191,9 @@
             return generate_href(FunctionSetAssignmentsListUri, scope, site_id=scope.display_site_id)
         elif sub.resource_type == SubscriptionResource.SITE_CONTROL_GROUP:
             if sub.resource_id is not None:
-<<<<<<< HEAD
-                raise InvalidMappingError(
-                    f"Subscribing to SiteControlGroups with a resource_id is unsupported on sub {sub.subscription_id}"
-                )
-
-            return generate_href(DERProgramListUri, scope, site_id=scope.display_site_id)
-=======
                 return generate_href(DERProgramFSAListUri, scope, site_id=scope.display_site_id, fsa_id=sub.resource_id)
             else:
                 return generate_href(DERProgramListUri, scope, site_id=scope.display_site_id)
->>>>>>> 13fd9c04
         else:
             raise InvalidMappingError(
                 f"Cannot map a resource HREF for resource_type {sub.resource_type} on sub {sub.subscription_id}"
