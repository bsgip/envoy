from datetime import date, datetime
from enum import IntEnum
from typing import Optional, Sequence, Union
from urllib.parse import urlparse

from envoy_schema.server.schema.sep2.pub_sub import (
    XSI_TYPE_DER_AVAILABILITY,
    XSI_TYPE_DER_CAPABILITY,
    XSI_TYPE_DER_CONTROL_LIST,
    XSI_TYPE_DER_SETTINGS,
    XSI_TYPE_DER_STATUS,
    XSI_TYPE_END_DEVICE_LIST,
    XSI_TYPE_READING_LIST,
    XSI_TYPE_TIME_TARIFF_INTERVAL_LIST,
)
from envoy_schema.server.schema.sep2.pub_sub import Condition as Sep2Condition
from envoy_schema.server.schema.sep2.pub_sub import Notification, NotificationStatus
from envoy_schema.server.schema.sep2.pub_sub import Subscription as Sep2Subscription
from envoy_schema.server.schema.sep2.pub_sub import SubscriptionEncoding, SubscriptionListResponse
from envoy_schema.server.schema.uri import (
    DERAvailabilityUri,
    DERCapabilityUri,
    DERControlListUri,
    DERSettingsUri,
    DERStatusUri,
    EndDeviceListUri,
    EndDeviceUri,
    RateComponentListUri,
    ReadingListUri,
    SubscriptionListUri,
    SubscriptionUri,
    TimeTariffIntervalListUri,
)
from parse import parse  # type: ignore

from envoy.server.crud.end_device import VIRTUAL_END_DEVICE_SITE_ID
from envoy.server.exception import InvalidMappingError
from envoy.server.manager.time import utc_now
from envoy.server.mapper.common import generate_href, remove_href_prefix
from envoy.server.mapper.constants import PricingReadingType
from envoy.server.mapper.csip_aus.doe import DERControlMapper
from envoy.server.mapper.sep2.der import DERAvailabilityMapper, DERCapabilityMapper, DERSettingMapper, DERStatusMapper
from envoy.server.mapper.sep2.end_device import EndDeviceMapper
from envoy.server.mapper.sep2.metering import READING_SET_ALL_ID, MirrorMeterReadingMapper
from envoy.server.mapper.sep2.pricing import TimeTariffIntervalMapper
from envoy.server.model.archive.doe import ArchiveDynamicOperatingEnvelope
from envoy.server.model.doe import DynamicOperatingEnvelope
from envoy.server.model.site import Site, SiteDERAvailability, SiteDERRating, SiteDERSetting, SiteDERStatus
from envoy.server.model.site_reading import SiteReading
from envoy.server.model.subscription import Subscription, SubscriptionCondition, SubscriptionResource
from envoy.server.model.tariff import TariffGeneratedRate
from envoy.server.request_scope import AggregatorRequestScope


class NotificationType(IntEnum):
    """Why is a notification being raised for an entity?"""

    ENTITY_CHANGED = 1  # Raised when an entity has changed in place (same mrid/href)
    ENTITY_DELETED = 2  # Raised when an entity has deleted entirely (old mrid/href no longer exists)


def _map_to_notification_status(nt: NotificationType) -> NotificationStatus:
    if nt == NotificationType.ENTITY_CHANGED:
        return NotificationStatus.DEFAULT
    elif nt == NotificationType.ENTITY_DELETED:
        return NotificationStatus.SUBSCRIPTION_CANCELLED_RESOURCE_DELETED
    else:
        raise ValueError(f"NotificationType {nt} is not supported")


def _parse_site_id_from_match(raw_site_id: str) -> Optional[int]:
    site_id = int(raw_site_id)
    return site_id if site_id != VIRTUAL_END_DEVICE_SITE_ID else None


class SubscriptionMapper:
    @staticmethod
    def calculate_subscription_href(sub: Subscription, scope: AggregatorRequestScope) -> str:
        """Calculates the href for a subscription - this will vary depending on whether the subscription
        is narrowed to a particular end_device or is unscoped"""
        return generate_href(SubscriptionUri, scope, site_id=scope.display_site_id, subscription_id=sub.subscription_id)

    @staticmethod
    def calculate_resource_href(sub: Subscription, scope: AggregatorRequestScope) -> str:  # noqa C901
        """Calculates the href for a Subscription.subscribedResource based on what the subscription is tracking

        Some combos of resource_type/scoped_site_id/resource_id may be invalid and will raise InvalidMappingError"""
        if sub.resource_type == SubscriptionResource.SITE:
            if sub.scoped_site_id is None:
                return generate_href(EndDeviceListUri, scope)
            else:
                return generate_href(EndDeviceUri, scope, site_id=scope.display_site_id)
        elif sub.resource_type == SubscriptionResource.DYNAMIC_OPERATING_ENVELOPE:
            if sub.resource_id is None:
                raise InvalidMappingError(
                    f"Subscribing to DOEs without a resource_id is unsupported on sub {sub.subscription_id}"
                )

            return generate_href(
                DERControlListUri, scope, site_id=scope.display_site_id, der_program_id=sub.resource_id
            )
        elif sub.resource_type == SubscriptionResource.READING:
            if sub.resource_id is None:
                raise InvalidMappingError(
                    f"Subscribing to readings without a resource_id is unsupported on sub {sub.subscription_id}"
                )

            return generate_href(
                ReadingListUri,
                scope,
                site_id=scope.display_site_id,
                site_reading_type_id=sub.resource_id,
                reading_set_id=READING_SET_ALL_ID,
            )
        elif sub.resource_type == SubscriptionResource.TARIFF_GENERATED_RATE:
            if sub.resource_id is None:
                raise InvalidMappingError(
                    f"Subscribing to rates without a resource_id is unsupported on sub {sub.subscription_id}"
                )

            # We have to make a fun decision here - given our subs don't technically support subscribing
            # at a TimeTariffInterval level (which would actually be subscribing to a single day's prices)
            # we can either:
            #   a) Subscribe to the parent RateComponent which is scoped to site/tariff (and then return
            #      TimeTariffInterval for ALL price types in notifications)
            #   b) Subscribe to the TimeTariffInterval but instead return ALL dates/price types despite
            #      the subscribedResourceUri
            #
            # Both are annoying - I think option a) feels the least hacky (as both break the standard slightly
            # in different ways)
            return generate_href(
                RateComponentListUri,
                scope,
                site_id=scope.display_site_id,
                tariff_id=sub.resource_id,
            )
        elif sub.resource_type == SubscriptionResource.SITE_DER_AVAILABILITY:
            if sub.resource_id is None:
                raise InvalidMappingError(
                    f"Subscribing to DERAvailability requires resource_id on sub {sub.subscription_id}"
                )

            return generate_href(DERAvailabilityUri, scope, site_id=scope.display_site_id, der_id=sub.resource_id)
        elif sub.resource_type == SubscriptionResource.SITE_DER_RATING:

            if sub.resource_id is None:
                raise InvalidMappingError(
                    f"Subscribing to DERCapability requires resource_id on sub {sub.subscription_id}"
                )

            return generate_href(DERCapabilityUri, scope, site_id=scope.display_site_id, der_id=sub.resource_id)
        elif sub.resource_type == SubscriptionResource.SITE_DER_SETTING:

            if sub.resource_id is None:
                raise InvalidMappingError(
                    f"Subscribing to DERSettings requires resource_id on sub {sub.subscription_id}"
                )

            return generate_href(DERSettingsUri, scope, site_id=scope.display_site_id, der_id=sub.resource_id)
        elif sub.resource_type == SubscriptionResource.SITE_DER_STATUS:

            if sub.resource_id is None:
                raise InvalidMappingError(f"Subscribing to DERStatus requires resource_id on sub {sub.subscription_id}")

            return generate_href(DERStatusUri, scope, site_id=scope.display_site_id, der_id=sub.resource_id)
        else:
            raise InvalidMappingError(
                f"Cannot map a resource HREF for resource_type {sub.resource_type} on sub {sub.subscription_id}"
            )

    @staticmethod
    def map_to_response_condition(condition: SubscriptionCondition) -> Sep2Condition:
        return Sep2Condition.model_validate(
            {
                "attributeIdentifier": condition.attribute,
                "lowerThreshold": condition.lower_threshold,
                "upperThreshold": condition.upper_threshold,
            }
        )

    @staticmethod
    def map_to_response(sub: Subscription, scope: AggregatorRequestScope) -> Sep2Subscription:
        """Maps an internal Subscription model to the Sep2 model Equivalent"""
        condition: Optional[Sep2Condition] = None
        if sub.conditions and len(sub.conditions) > 0:
            condition = SubscriptionMapper.map_to_response_condition(sub.conditions[0])

        return Sep2Subscription.model_validate(
            {
                "href": SubscriptionMapper.calculate_subscription_href(sub, scope),
                "encoding": SubscriptionEncoding.XML,
                "level": "+S1",
                "limit": sub.entity_limit,
                "notificationURI": sub.notification_uri,
                "subscribedResource": SubscriptionMapper.calculate_resource_href(sub, scope),
                "condition": condition,
            }
        )

    @staticmethod
    def parse_resource_href(href: str) -> tuple[SubscriptionResource, Optional[int], Optional[int]]:  # noqa C901
        """Takes a subscription subscribed resource href (sans any href_prefix) and attempts to decompose it into
        (resource, scoped_site_id, resource_id) - raises InvalidMappingError if there is no way to accomplish this"""
        if href == EndDeviceListUri:
            return (SubscriptionResource.SITE, None, None)

        # Try Reading
        result = parse(ReadingListUri, href)
        if result and result["reading_set_id"] == READING_SET_ALL_ID:
            try:
                return (
                    SubscriptionResource.READING,
                    _parse_site_id_from_match(result["site_id"]),
                    int(result["site_reading_type_id"]),
                )
            except ValueError:
                raise InvalidMappingError(f"Unable to interpret {href} parsed {result} as a Reading resource")

        # Try Rate
        result = parse(RateComponentListUri, href)
        if result:
            try:
                return (
                    SubscriptionResource.TARIFF_GENERATED_RATE,
                    _parse_site_id_from_match(result["site_id"]),
                    int(result["tariff_id"]),
                )
            except ValueError:
                raise InvalidMappingError(f"Unable to interpret {href} parsed {result} as a Rate resource")

        # Try DOE
        result = parse(DERControlListUri, href)
        if result:
            try:
                return (
                    SubscriptionResource.DYNAMIC_OPERATING_ENVELOPE,
                    _parse_site_id_from_match(result["site_id"]),
                    int(result["der_program_id"]),
                )
            except ValueError:
                raise InvalidMappingError(f"Unable to interpret {href} parsed {result} as a DOE resource")

        # Try DERAvailability
        result = parse(DERAvailabilityUri, href)
        if result:
            try:
                return (
                    SubscriptionResource.SITE_DER_AVAILABILITY,
                    _parse_site_id_from_match(result["site_id"]),
                    int(result["der_id"]),
                )
            except ValueError:
                raise InvalidMappingError(f"Unable to interpret {href} parsed {result} as a DERAvailability resource")

        # Try DERCapability
        result = parse(DERCapabilityUri, href)
        if result:
            try:
                return (
                    SubscriptionResource.SITE_DER_RATING,
                    _parse_site_id_from_match(result["site_id"]),
                    int(result["der_id"]),
                )
            except ValueError:
                raise InvalidMappingError(f"Unable to interpret {href} parsed {result} as a DERRating resource")

        # Try DERSetting
        result = parse(DERSettingsUri, href)
        if result:
            try:
                return (
                    SubscriptionResource.SITE_DER_SETTING,
                    _parse_site_id_from_match(result["site_id"]),
                    int(result["der_id"]),
                )
            except ValueError:
                raise InvalidMappingError(f"Unable to interpret {href} parsed {result} as a DERSetting resource")

        # Try DERStatus
        result = parse(DERStatusUri, href)
        if result:
            try:
                return (
                    SubscriptionResource.SITE_DER_STATUS,
                    _parse_site_id_from_match(result["site_id"]),
                    int(result["der_id"]),
                )
            except ValueError:
                raise InvalidMappingError(f"Unable to interpret {href} parsed {result} as a DERStatus resource")

        # Try EndDevice
        result = parse(EndDeviceUri, href)
        if result:
            try:
                return (SubscriptionResource.SITE, _parse_site_id_from_match(result["site_id"]), None)
            except ValueError:
                raise InvalidMappingError(f"Unable to interpret {href} parsed {result} as a EndDevice resource")

        raise InvalidMappingError(f"Unable to interpret {href} as valid subscription resource")

    @staticmethod
    def map_from_request(
        subscription: Sep2Subscription,
        scope: AggregatorRequestScope,
        aggregator_domains: set[str],
        changed_time: datetime,
    ) -> Subscription:
        """Takes a sep2 subscription request and maps it to an internal Subscription. If the subscription
        is for an unsupported resource an InvalidMappingError will be raised

        subscription: The sep2 Subscription to be mapped
        aggregator_domains: The set of FQDN's controlled by Aggregator"""

        # Figure out what the client wants to subscribe to
        resource_href = remove_href_prefix(subscription.subscribedResource, scope)
        (resource, scoped_site_id, resource_id) = SubscriptionMapper.parse_resource_href(resource_href)

        try:
            uri = urlparse(subscription.notificationURI)
        except Exception as ex:
            raise InvalidMappingError(f"Error validating notificationURI: {ex}")

        # Dont allow adding webhooks to arbitrary domains
        if uri.hostname not in aggregator_domains:
            raise InvalidMappingError(
                f"Subscription URI has host {uri.hostname} which does NOT match aggregator FQDNs: {aggregator_domains}"
            )

        conditions: list[SubscriptionCondition]
        if subscription.condition:
            conditions = [
                SubscriptionCondition(
                    attribute=subscription.condition.attributeIdentifier,
                    lower_threshold=subscription.condition.lowerThreshold,
                    upper_threshold=subscription.condition.upperThreshold,
                )
            ]
        else:
            conditions = []

        return Subscription(
            aggregator_id=scope.aggregator_id,
            changed_time=changed_time,
            resource_type=resource,
            resource_id=resource_id,
            scoped_site_id=scoped_site_id,
            notification_uri=subscription.notificationURI,
            entity_limit=subscription.limit,
            conditions=conditions,
        )


class SubscriptionListMapper:
    @staticmethod
    def map_to_site_response(
        scope: AggregatorRequestScope, sub_list: Sequence[Subscription], sub_count: int
    ) -> SubscriptionListResponse:
        return SubscriptionListResponse.model_validate(
            {
                "href": generate_href(SubscriptionListUri, scope, site_id=scope.display_site_id),
                "all_": sub_count,
                "results": len(sub_list),
                "subscriptions": [SubscriptionMapper.map_to_response(sub, scope) for sub in sub_list],
            }
        )


class NotificationMapper:

    @staticmethod
    def map_sites_to_response(
        sites: Sequence[Site], sub: Subscription, scope: AggregatorRequestScope, notification_type: NotificationType
    ) -> Notification:
        """Turns a list of sites into a notification"""
        return Notification.model_validate(
            {
                "subscribedResource": generate_href(EndDeviceListUri, scope),
                "subscriptionURI": SubscriptionMapper.calculate_subscription_href(sub, scope),
                "status": _map_to_notification_status(notification_type),
                "resource": {
                    "type": XSI_TYPE_END_DEVICE_LIST,
                    "all_": len(sites),
                    "results": len(sites),
                    "EndDevice": [EndDeviceMapper.map_to_response(scope, s) for s in sites],
                },
            }
        )

    @staticmethod
    def map_does_to_response(
        site_control_group_id: int,
        does: Sequence[Union[DynamicOperatingEnvelope, ArchiveDynamicOperatingEnvelope]],
        sub: Subscription,
        scope: AggregatorRequestScope,
        notification_type: NotificationType,
        power10_multiplier: int,
    ) -> Notification:
        """Turns a list of does into a notification"""
        doe_list_href = generate_href(
            DERControlListUri, scope, site_id=scope.display_site_id, der_program_id=site_control_group_id
        )
        now = utc_now()
        return Notification.model_validate(
            {
                "subscribedResource": doe_list_href,
                "subscriptionURI": SubscriptionMapper.calculate_subscription_href(sub, scope),
                "status": _map_to_notification_status(notification_type),
                "resource": {
                    "type": XSI_TYPE_DER_CONTROL_LIST,
                    "all_": len(does),
                    "results": len(does),
<<<<<<< HEAD
                    "DERControl": [
                        DERControlMapper.map_to_response(scope, site_control_group_id, d, now) for d in does
                    ],
=======
                    "DERControl": [DERControlMapper.map_to_response(scope, d, power10_multiplier) for d in does],
>>>>>>> 7c7c1194
                },
            }
        )

    @staticmethod
    def map_readings_to_response(
        site_reading_type_id: int,
        readings: Sequence[SiteReading],
        sub: Subscription,
        scope: AggregatorRequestScope,
        notification_type: NotificationType,
    ) -> Notification:
        """Turns a list of does into a notification"""
        reading_list_href = generate_href(
            ReadingListUri,
            scope,
            site_id=scope.display_site_id,
            site_reading_type_id=site_reading_type_id,
            reading_set_id=READING_SET_ALL_ID,  # Can't correlate this back to anything else - all will be fine
        )
        return Notification.model_validate(
            {
                "subscribedResource": reading_list_href,
                "subscriptionURI": SubscriptionMapper.calculate_subscription_href(sub, scope),
                "status": _map_to_notification_status(notification_type),
                "resource": {
                    "type": XSI_TYPE_READING_LIST,
                    "all_": len(readings),
                    "results": len(readings),
                    "Readings": [MirrorMeterReadingMapper.map_to_response(r) for r in readings],
                },
            }
        )

    @staticmethod
    def map_rates_to_response(
        tariff_id: int,
        day: date,
        pricing_reading_type: PricingReadingType,
        rates: Sequence[TariffGeneratedRate],
        sub: Subscription,
        scope: AggregatorRequestScope,
        notification_type: NotificationType,
    ) -> Notification:
        """Turns a list of dynamic prices into a notification"""
        time_tariff_interval_list_href = generate_href(
            TimeTariffIntervalListUri,
            scope,
            site_id=scope.display_site_id,
            tariff_id=tariff_id,
            rate_component_id=day.isoformat(),
            pricing_reading=int(pricing_reading_type),
        )
        return Notification.model_validate(
            {
                "subscribedResource": time_tariff_interval_list_href,
                "subscriptionURI": SubscriptionMapper.calculate_subscription_href(sub, scope),
                "status": _map_to_notification_status(notification_type),
                "resource": {
                    "type": XSI_TYPE_TIME_TARIFF_INTERVAL_LIST,
                    "all_": len(rates),
                    "results": len(rates),
                    "TimeTariffInterval": [
                        TimeTariffIntervalMapper.map_to_response(scope, r, pricing_reading_type) for r in rates
                    ],
                },
            }
        )

    @staticmethod
    def map_der_availability_to_response(
        der_id: int,
        der_availability: Optional[SiteDERAvailability],
        der_availability_site_id: int,
        sub: Subscription,
        scope: AggregatorRequestScope,
        notification_type: NotificationType,
    ) -> Notification:
        """Turns a single SiteDERAvailability into a notification."""
        der_avail_href = generate_href(
            DERAvailabilityUri,
            scope,
            site_id=scope.display_site_id,
            der_id=der_id,
        )

        resource_model: Optional[dict] = None
        if der_availability is not None:
            # Easiest way to map entity to resource is via model_dump
            resource = DERAvailabilityMapper.map_to_response(scope, der_availability, der_availability_site_id)
            resource.type = XSI_TYPE_DER_AVAILABILITY
            resource_model = resource.model_dump()
        return Notification.model_validate(
            {
                "subscribedResource": der_avail_href,
                "subscriptionURI": SubscriptionMapper.calculate_subscription_href(sub, scope),
                "status": _map_to_notification_status(notification_type),
                "resource": resource_model,
            }
        )

    @staticmethod
    def map_der_rating_to_response(
        der_id: int,
        der_rating: Optional[SiteDERRating],
        der_rating_site_id: int,
        sub: Subscription,
        scope: AggregatorRequestScope,
        notification_type: NotificationType,
    ) -> Notification:
        """Turns a single SiteDERRating into a notification."""
        der_rating_href = generate_href(
            DERCapabilityUri,
            scope,
            site_id=scope.display_site_id,
            der_id=der_id,
        )

        resource_model: Optional[dict] = None
        if der_rating is not None:
            # Easiest way to map entity to resource is via model_dump
            resource = DERCapabilityMapper.map_to_response(scope, der_rating, der_rating_site_id)
            resource.type = XSI_TYPE_DER_CAPABILITY
            resource_model = resource.model_dump()
        return Notification.model_validate(
            {
                "subscribedResource": der_rating_href,
                "subscriptionURI": SubscriptionMapper.calculate_subscription_href(sub, scope),
                "status": _map_to_notification_status(notification_type),
                "resource": resource_model,
            }
        )

    @staticmethod
    def map_der_settings_to_response(
        der_id: int,
        der_setting: Optional[SiteDERSetting],
        der_setting_site_id: int,
        sub: Subscription,
        scope: AggregatorRequestScope,
        notification_type: NotificationType,
    ) -> Notification:
        """Turns a single SiteDERSetting into a notification."""
        der_settings_href = generate_href(
            DERSettingsUri,
            scope,
            site_id=scope.display_site_id,
            der_id=der_id,
        )

        resource_model: Optional[dict] = None
        if der_setting is not None:
            # Easiest way to map entity to resource is via model_dump
            resource = DERSettingMapper.map_to_response(scope, der_setting, der_setting_site_id)
            resource.type = XSI_TYPE_DER_SETTINGS
            resource_model = resource.model_dump()

        return Notification.model_validate(
            {
                "subscribedResource": der_settings_href,
                "subscriptionURI": SubscriptionMapper.calculate_subscription_href(sub, scope),
                "status": _map_to_notification_status(notification_type),
                "resource": resource_model,
            }
        )

    @staticmethod
    def map_der_status_to_response(
        der_id: int,
        der_status: Optional[SiteDERStatus],
        der_status_site_id: int,
        sub: Subscription,
        scope: AggregatorRequestScope,
        notification_type: NotificationType,
    ) -> Notification:
        """Turns a single SiteDERStatus into a notification."""
        der_status_href = generate_href(
            DERStatusUri,
            scope,
            site_id=scope.display_site_id,
            der_id=der_id,
        )

        resource_model: Optional[dict] = None
        if der_status is not None:
            # Easiest way to map entity to resource is via model_dump
            resource = DERStatusMapper.map_to_response(scope, der_status, der_status_site_id)
            resource.type = XSI_TYPE_DER_STATUS
            resource_model = resource.model_dump()

        return Notification.model_validate(
            {
                "subscribedResource": der_status_href,
                "subscriptionURI": SubscriptionMapper.calculate_subscription_href(sub, scope),
                "status": _map_to_notification_status(notification_type),
                "resource": resource_model,
            }
        )<|MERGE_RESOLUTION|>--- conflicted
+++ resolved
@@ -409,13 +409,10 @@
                     "type": XSI_TYPE_DER_CONTROL_LIST,
                     "all_": len(does),
                     "results": len(does),
-<<<<<<< HEAD
                     "DERControl": [
-                        DERControlMapper.map_to_response(scope, site_control_group_id, d, now) for d in does
+                        DERControlMapper.map_to_response(scope, site_control_group_id, d, power10_multiplier, now)
+                        for d in does
                     ],
-=======
-                    "DERControl": [DERControlMapper.map_to_response(scope, d, power10_multiplier) for d in does],
->>>>>>> 7c7c1194
                 },
             }
         )
