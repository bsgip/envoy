--- conflicted
+++ resolved
@@ -116,35 +116,21 @@
     @staticmethod
     def map_to_list_response(
         scope: DeviceOrAggregatorRequestScope,
-<<<<<<< HEAD
-        poll_rate_seconds: int,
         ders: list[SiteDER],
-=======
-        ders_with_act_derp_id: list[tuple[SiteDER, Optional[str]]],
->>>>>>> 7c7c1194
         der_count: int,
         pollrate_seconds: int,
     ) -> DERListResponse:
         """Turns a set of SiteDER (with their active DER program ID) into a list response
 
         ders_with_act_derp_id: SiteDER tupled with the Active DER Program ID for that SiteDER (if any)"""
-<<<<<<< HEAD
         return DERListResponse.model_validate(
             {
                 "href": generate_href(uri.DERListUri, scope, site_id=scope.display_site_id),
-                "pollRate": poll_rate_seconds,
+                "pollRate": pollrate_seconds,
                 "all_": der_count,
                 "results": len(ders),
                 "DER_": [DERMapper.map_to_response(scope, d, None) for d in ders],
             }
-=======
-        return DERListResponse(
-            href=generate_href(uri.DERListUri, scope, site_id=scope.display_site_id),
-            pollRate=pollrate_seconds,
-            all_=der_count,
-            results=len(ders_with_act_derp_id),
-            DER_=[DERMapper.map_to_response(scope, e, act_derp_id) for e, act_derp_id in ders_with_act_derp_id],
->>>>>>> 7c7c1194
         )
 
 
