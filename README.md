--- conflicted
+++ resolved
@@ -71,17 +71,14 @@
 
 `alembic upgrade head`
 
-<<<<<<< HEAD
-7. You may want to put some aggregators along with their associated lFDIs into the database created in Step 3. We can use the base config from the testing environment for this purpose:
+8. You may want to put some aggregators along with their associated lFDIs into the database created in Step 3. We can use the base config from the testing environment for this purpose:
 
 `sudo -u postgres psql -d envoydb -a -f tests/data/sql/base_config.sql`
 
 The Postman collection in postman/envoy.postman_collection.json uses certificate 1 (`tests/data/certificates/certificate1.py`)
- to make it requests and will require the database to be populated with the base config.
+ to make it requests and will require the database to be populated with this base config.
 
-=======
->>>>>>> 43ee2291
-8. Start server
+9. Start server
 
 `python server/main.py`
 
